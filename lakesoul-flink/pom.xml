--- conflicted
+++ resolved
@@ -12,12 +12,8 @@
     <artifactId>lakesoul-flink</artifactId>
     <version>2.1.0-flink-1.14-SNAPSHOT</version>
     <properties>
-<<<<<<< HEAD
-        <flink.version>1.14.3</flink.version>
-=======
         <flink.version>1.14.5</flink.version>
         <spark.version>3.1.2</spark.version>
->>>>>>> 1780a4fc
         <scala.binary.version>2.12</scala.binary.version>
         <scala.version>2.12.10</scala.version>
         <log4j.version>2.17.2</log4j.version>
@@ -78,24 +74,18 @@
             <groupId>org.apache.flink</groupId>
             <artifactId>flink-parquet_2.12</artifactId>
             <version>${flink.version}</version>
-<<<<<<< HEAD
-            <scope>${local.scope}</scope>
-=======
->>>>>>> 1780a4fc
+            <scope>${local.scope}</scope>
             <exclusions>
                 <exclusion>
                     <groupId>org.apache.parquet</groupId>
                     <artifactId>parquet-hadoop</artifactId>
                 </exclusion>
             </exclusions>
-<<<<<<< HEAD
-=======
         </dependency>
         <dependency>
             <groupId>org.apache.parquet</groupId>
             <artifactId>parquet-hadoop-bundle</artifactId>
             <version>1.12.3</version>
->>>>>>> 1780a4fc
         </dependency>
 
         <dependency>
