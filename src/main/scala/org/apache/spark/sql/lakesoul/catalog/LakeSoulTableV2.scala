--- conflicted
+++ resolved
@@ -142,10 +142,6 @@
   def toBaseRelation: BaseRelation = {
     val partitionPredicates = LakeSoulDataSource.verifyAndCreatePartitionFilters(
       path.toString, snapshotManagement.snapshot, partitionFilters)
-<<<<<<< HEAD
-    //todo 参数是否合适
-=======
->>>>>>> ebcf6e7b
     SparkUtil.createRelation(partitionPredicates, snapshotManagement, spark)
   }
 
@@ -193,10 +189,6 @@
         // Re-cache all cached plans(including this relation itself, if it's cached) that refer
         // to this data source relation. This is the behavior for InsertInto
         session.sharedState.cacheManager.recacheByPlan(
-<<<<<<< HEAD
-          //todo 参数看是否有问题
-=======
->>>>>>> ebcf6e7b
           session, LogicalRelation(SparkUtil.createRelation(Nil,snapshotManagement, SparkUtil.spark)))
       }
     }
