/*
 * Copyright [2022] [DMetaSoul Team]
 *
 * Licensed under the Apache License, Version 2.0 (the "License");
 * you may not use this file except in compliance with the License.
 * You may obtain a copy of the License at
 *
 *     http://www.apache.org/licenses/LICENSE-2.0
 *
 * Unless required by applicable law or agreed to in writing, software
 * distributed under the License is distributed on an "AS IS" BASIS,
 * WITHOUT WARRANTIES OR CONDITIONS OF ANY KIND, either express or implied.
 * See the License for the specific language governing permissions and
 * limitations under the License.
 */

package org.apache.spark.sql.lakesoul

import com.dmetasoul.lakesoul.meta.{MetaUtils, MetaVersion}
import com.google.common.cache.{CacheBuilder, RemovalNotification}
import javolution.util.ReentrantLock

import java.util.UUID
import java.util.concurrent.TimeUnit
import java.lang
import java.io.File
import org.apache.hadoop.fs.Path
import org.apache.spark.api.java
import org.apache.spark.internal.Logging
import org.apache.spark.sql.catalyst.TableIdentifier
import org.apache.spark.sql.catalyst.expressions.Expression
import org.apache.spark.sql.catalyst.plans.logical.AnalysisHelper
import org.apache.spark.sql.execution.datasources.v2.DataSourceV2Relation
import org.apache.spark.sql.functions._
import org.apache.spark.sql.lakesoul.catalog.LakeSoulTableV2
import org.apache.spark.sql.lakesoul.exception.LakeSoulErrors
import org.apache.spark.sql.lakesoul.sources.{LakeSoulBaseRelation, LakeSoulSourceUtils}
import org.apache.spark.sql.lakesoul.utils.{DataFileInfo, PartitionInfo, SparkUtil, TableInfo}
import org.apache.spark.sql.sources.BaseRelation
import org.apache.spark.sql.util.CaseInsensitiveStringMap
import org.apache.spark.sql.{AnalysisException, DataFrame, Dataset, SparkSession}

import scala.collection.JavaConverters._


<<<<<<< HEAD

class SnapshotManagement(path: String) extends Logging {

=======
class SnapshotManagement(path: String) extends Logging {

>>>>>>> ebcf6e7b
  val table_path: String = path

  lazy private val lock = new ReentrantLock()

  private var currentSnapshot: Snapshot = getCurrentSnapshot

  def snapshot: Snapshot = currentSnapshot

  private def createSnapshot: Snapshot = {
    val table_info = MetaVersion.getTableInfo(table_path)
    val partition_info_arr = MetaVersion.getAllPartitionInfo(table_info.table_id)

    if (table_info.table_schema.isEmpty) {
      throw LakeSoulErrors.schemaNotSetException
    }
    new Snapshot(table_info, partition_info_arr)
  }

  private def initSnapshot: Snapshot = {
    val table_id = "table_" + UUID.randomUUID().toString
    val table_info = TableInfo(Some(table_path), table_id)
    val partition_arr = Array(
      PartitionInfo(table_id, MetaUtils.DEFAULT_RANGE_PARTITION_VALUE,0)
    )
    new Snapshot(table_info, partition_arr, true)
  }


  private def getCurrentSnapshot: Snapshot = {
    if (LakeSoulSourceUtils.isLakeSoulTableExists(table_path)) {
      createSnapshot
    } else {
<<<<<<< HEAD
//      table_name in SnapshotManagement must be a root path, and its parent path shouldn't be lakesoul table
=======
      //table_name in SnapshotManagement must be a root path, and its parent path shouldn't be lakesoul table
>>>>>>> ebcf6e7b
      if (LakeSoulUtils.isLakeSoulTable(table_path)) {
        throw new AnalysisException("table_name is expected as root path in SnapshotManagement")
      }
      initSnapshot
    }
  }

//  private def getSnapshotForVersion(partitionDesc:String,partitionVersion:Int): Snapshot = {
//    val table_info = MetaVersion.getTableInfo(table_path)
//    val partition_info_arr = MetaVersion.getSinglePartitionInfoForVersion(table_info.table_id,partitionDesc,partitionVersion)
//    if (table_info.table_schema.isEmpty) {
//      throw LakeSoulErrors.schemaNotSetException
//    }
//    new Snapshot(table_info, partition_info_arr)
//  }

  def updateSnapshot(): Snapshot = {
    lockInterruptibly {
      val new_snapshot = getCurrentSnapshot
      currentSnapshot = new_snapshot
      currentSnapshot
    }
  }

  def updateSnapshotForVersion(partitionDesc:String,partitionVersion:Int): Unit = {
      currentSnapshot.setPartitionDescAndVersion(partitionDesc,partitionVersion)
  }

  //get table info only
  def getTableInfoOnly: TableInfo = {
    if (LakeSoulSourceUtils.isLakeSoulTableExists(table_path)) {
      MetaVersion.getTableInfo(table_path)
    } else {
      val table_id = "table_" + UUID.randomUUID().toString
      TableInfo(Some(table_path), table_id)
    }
  }

  def startTransaction(): TransactionCommit = {
    updateSnapshot()
    new TransactionCommit(this)
  }

  /**
    * Execute a piece of code within a new [[TransactionCommit]]. Reads/write sets will
    * be recorded for this table, and all other tables will be read
    * at a snapshot that is pinned on the first access.
    *
    * @note This uses thread-local variable to make the active transaction visible. So do not use
    *       multi-threaded code in the provided thunk.
    */
  def withNewTransaction[T](thunk: TransactionCommit => T): T = {
    try {
      val tc = startTransaction()
      TransactionCommit.setActive(tc)
      thunk(tc)
    } finally {
      TransactionCommit.clearActive()
    }
  }

  /**
    * using with part merge.
    *
    * @note This uses thread-local variable to make the active transaction visible. So do not use
    *       multi-threaded code in the provided thunk.
    */
  def withNewPartMergeTransaction[T](thunk: PartMergeTransactionCommit => T): T = {
    try {
            updateSnapshot()
      val tc = new PartMergeTransactionCommit(this)
      PartMergeTransactionCommit.setActive(tc)
      thunk(tc)
    } finally {
      PartMergeTransactionCommit.clearActive()
    }
  }

  /**
    * Checks whether this table only accepts appends. If so it will throw an error in operations that
    * can remove data such as DELETE/UPDATE/MERGE.
    */
  def assertRemovable(): Unit = {
    if (LakeSoulConfig.IS_APPEND_ONLY.fromTableInfo(snapshot.getTableInfo)) {
      throw LakeSoulErrors.modifyAppendOnlyTableException
    }
  }



  def lockInterruptibly[T](body: => T): T = {
    lock.lock()
    try {
      body
    } finally {
      lock.unlock()
    }
  }

}

object SnapshotManagement {

  /**
    * We create only a single [[SnapshotManagement]] for any given path to avoid wasted work
    * in reconstructing.
    */
  private val snapshotManagementCache = {
    val builder = CacheBuilder.newBuilder()
      .expireAfterAccess(60, TimeUnit.MINUTES)
      .removalListener((removalNotification: RemovalNotification[String, SnapshotManagement]) => {
        val snapshotManagement = removalNotification.getValue
        try snapshotManagement.snapshot catch {
          case _: NullPointerException =>
          // Various layers will throw null pointer if the RDD is already gone.
        }
      })

    builder.maximumSize(5).build[String, SnapshotManagement]()
  }

  def forTable(spark: SparkSession, tableName: TableIdentifier): SnapshotManagement = {
    val catalog = spark.sessionState.catalog
    val catalogTable = catalog.getTableMetadata(tableName).location
    apply(new Path(catalogTable))
  }

  def forTable(dataPath: File): SnapshotManagement = {
    apply(new Path(dataPath.getAbsolutePath))
  }

  def apply(path: Path): SnapshotManagement = apply(path.toString)

  def apply(path: String): SnapshotManagement = {
    try {
      val qualifiedPath = SparkUtil.makeQualifiedTablePath(new Path(path)).toString
      snapshotManagementCache.get(qualifiedPath, () => {
        AnalysisHelper.allowInvokingTransformsInAnalyzer {
          new SnapshotManagement(qualifiedPath)
<<<<<<< HEAD
        }
      })
    } catch {
      case e: com.google.common.util.concurrent.UncheckedExecutionException =>
        throw e.getCause
    }
  }
  def getSM(path: String): SnapshotManagement = {
    try {
      ///val qualifiedPath = SparkUtil.makeQualifiedTablePath(new Path(path)).toString
      snapshotManagementCache.get(path, () => {
        AnalysisHelper.allowInvokingTransformsInAnalyzer {
          new SnapshotManagement(path)
=======
>>>>>>> ebcf6e7b
        }
      })
    } catch {
      case e: com.google.common.util.concurrent.UncheckedExecutionException =>
        throw e.getCause
    }
  }
<<<<<<< HEAD
=======
  //no cache just for snapshot
  def apply(path: String,partitionDesc: String,partitionVersion:Int): SnapshotManagement = {
      val qualifiedPath = SparkUtil.makeQualifiedTablePath(new Path(path)).toString
      if (LakeSoulSourceUtils.isLakeSoulTableExists(qualifiedPath)) {
        val sm = apply(qualifiedPath)
        sm.updateSnapshotForVersion(partitionDesc,partitionVersion)
        apply(qualifiedPath)
      }else{
        throw new AnalysisException("table not exitst in the path;")
      }


  }
  def getSM(path: String): SnapshotManagement = {
    try {
      val qualifiedPath = SparkUtil.makeQualifiedTablePath(new Path(path)).toString
      snapshotManagementCache.get(path, () => {
        AnalysisHelper.allowInvokingTransformsInAnalyzer {
          new SnapshotManagement(qualifiedPath)
        }
      })
    } catch {
      case e: com.google.common.util.concurrent.UncheckedExecutionException =>
        throw e.getCause
    }
  }
>>>>>>> ebcf6e7b

  def invalidateCache(path: String): Unit = {
    //todo path是否还需要转义
//    val table_path: String = MetaUtils.modifyTableString(path)
<<<<<<< HEAD
//    val qualifiedPath = SparkUtil.makeQualifiedTablePath(new Path(path)).toString
    snapshotManagementCache.invalidate(path)
=======
    val qualifiedPath = SparkUtil.makeQualifiedTablePath(new Path(path)).toString
    snapshotManagementCache.invalidate(qualifiedPath)
>>>>>>> ebcf6e7b
  }

  def clearCache(): Unit = {
    snapshotManagementCache.invalidateAll()
  }


}<|MERGE_RESOLUTION|>--- conflicted
+++ resolved
@@ -43,14 +43,8 @@
 import scala.collection.JavaConverters._
 
 
-<<<<<<< HEAD
-
 class SnapshotManagement(path: String) extends Logging {
 
-=======
-class SnapshotManagement(path: String) extends Logging {
-
->>>>>>> ebcf6e7b
   val table_path: String = path
 
   lazy private val lock = new ReentrantLock()
@@ -83,11 +77,7 @@
     if (LakeSoulSourceUtils.isLakeSoulTableExists(table_path)) {
       createSnapshot
     } else {
-<<<<<<< HEAD
-//      table_name in SnapshotManagement must be a root path, and its parent path shouldn't be lakesoul table
-=======
       //table_name in SnapshotManagement must be a root path, and its parent path shouldn't be lakesoul table
->>>>>>> ebcf6e7b
       if (LakeSoulUtils.isLakeSoulTable(table_path)) {
         throw new AnalysisException("table_name is expected as root path in SnapshotManagement")
       }
@@ -157,7 +147,7 @@
     */
   def withNewPartMergeTransaction[T](thunk: PartMergeTransactionCommit => T): T = {
     try {
-            updateSnapshot()
+      //      updateSnapshot()
       val tc = new PartMergeTransactionCommit(this)
       PartMergeTransactionCommit.setActive(tc)
       thunk(tc)
@@ -227,7 +217,6 @@
       snapshotManagementCache.get(qualifiedPath, () => {
         AnalysisHelper.allowInvokingTransformsInAnalyzer {
           new SnapshotManagement(qualifiedPath)
-<<<<<<< HEAD
         }
       })
     } catch {
@@ -235,23 +224,6 @@
         throw e.getCause
     }
   }
-  def getSM(path: String): SnapshotManagement = {
-    try {
-      ///val qualifiedPath = SparkUtil.makeQualifiedTablePath(new Path(path)).toString
-      snapshotManagementCache.get(path, () => {
-        AnalysisHelper.allowInvokingTransformsInAnalyzer {
-          new SnapshotManagement(path)
-=======
->>>>>>> ebcf6e7b
-        }
-      })
-    } catch {
-      case e: com.google.common.util.concurrent.UncheckedExecutionException =>
-        throw e.getCause
-    }
-  }
-<<<<<<< HEAD
-=======
   //no cache just for snapshot
   def apply(path: String,partitionDesc: String,partitionVersion:Int): SnapshotManagement = {
       val qualifiedPath = SparkUtil.makeQualifiedTablePath(new Path(path)).toString
@@ -278,18 +250,12 @@
         throw e.getCause
     }
   }
->>>>>>> ebcf6e7b
 
   def invalidateCache(path: String): Unit = {
     //todo path是否还需要转义
 //    val table_path: String = MetaUtils.modifyTableString(path)
-<<<<<<< HEAD
-//    val qualifiedPath = SparkUtil.makeQualifiedTablePath(new Path(path)).toString
-    snapshotManagementCache.invalidate(path)
-=======
     val qualifiedPath = SparkUtil.makeQualifiedTablePath(new Path(path)).toString
     snapshotManagementCache.invalidate(qualifiedPath)
->>>>>>> ebcf6e7b
   }
 
   def clearCache(): Unit = {
