/*
 * Copyright [2022] [DMetaSoul Team]
 *
 * Licensed under the Apache License, Version 2.0 (the "License");
 * you may not use this file except in compliance with the License.
 * You may obtain a copy of the License at
 *
 *     http://www.apache.org/licenses/LICENSE-2.0
 *
 * Unless required by applicable law or agreed to in writing, software
 * distributed under the License is distributed on an "AS IS" BASIS,
 * WITHOUT WARRANTIES OR CONDITIONS OF ANY KIND, either express or implied.
 * See the License for the specific language governing permissions and
 * limitations under the License.
 */

package com.dmetasoul.lakesoul.meta

import scala.collection.mutable.ArrayBuffer
//todo
object StreamingRecord {
//  private val cassandraConnector = MetaUtils.cassandraConnector
//  private val database = MetaUtils.DATA_BASE

  def getStreamingInfo(tableId: String): (String, Long) = {
<<<<<<< HEAD
//    cassandraConnector.withSessionDo(session => {
//      try {
//        val res = session.execute(
//          s"""
//             |select query_id,batch_id from $database.streaming_info
//             |where table_id='$tableId' allow filtering
//      """.stripMargin).one()
//        (res.getString("query_id"), res.getLong("batch_id"))
//      } catch {
//        case e: Exception => ("", -1L)
//      }
//    })
=======
>>>>>>> ebcf6e7b
    ("", -1L)
  }

  def getBatchId(tableId: String, queryId: String): Long = {
<<<<<<< HEAD
//    cassandraConnector.withSessionDo(session => {
//      try {
//        val res = session.execute(
//          s"""
//             |select batch_id from $database.streaming_info
//             |where table_id='$tableId' and query_id='$queryId'
//      """.stripMargin)
//        res.one().getLong("batch_id")
//      } catch {
//        case e: Exception => -1L
//      }
//    })
=======
>>>>>>> ebcf6e7b
    1
  }


  def updateStreamingInfo(tableId: String, queryId: String, batchId: Long, timestamp: Long): Unit = {
<<<<<<< HEAD
//    cassandraConnector.withSessionDo(session => {
//      session.execute(
//        s"""
//           |insert into $database.streaming_info(table_id,query_id,batch_id,timestamp)
//           |values('$tableId','$queryId',$batchId,$timestamp)
//      """.stripMargin)
//    })
  }

  def deleteStreamingInfoByTableId(tableId: String): Unit = {
//    cassandraConnector.withSessionDo(session => {
//      session.execute(
//        s"""
//           |delete from $database.streaming_info
//           |where table_id='$tableId'
//      """.stripMargin)
//    })
=======
  }

  def deleteStreamingInfoByTableId(tableId: String): Unit = {
>>>>>>> ebcf6e7b
  }

  def deleteStreamingInfoByTimestamp(tableId: String, expireTimestamp: Long): Unit = {
//    val expireInfo = getTimeoutStreamingInfo(tableId, expireTimestamp)
//    expireInfo.foreach(info => deleteStreamingInfo(info._1, info._2))
  }

  private def getTimeoutStreamingInfo(tableId: String, expireTimestamp: Long): Seq[(String, String)] = {
<<<<<<< HEAD
//    cassandraConnector.withSessionDo(session => {
//      val res = session.execute(
//        s"""
//           |select table_id,query_id,batch_id from $database.streaming_info
//           |where table_id='$tableId' and timestamp<$expireTimestamp allow filtering
//      """.stripMargin)
//      val itr = res.iterator()
//      val arrBuf = new ArrayBuffer[(String, String)]()
//      while (itr.hasNext) {
//        val re = itr.next()
//        val info = (re.getString("table_id"), re.getString("query_id"))
//        arrBuf += info
//      }
//      arrBuf
//
//    })
=======
>>>>>>> ebcf6e7b
    new ArrayBuffer[(String, String)]()
  }

  private def deleteStreamingInfo(tableId: String, query_id: String): Unit = {
<<<<<<< HEAD
//    cassandraConnector.withSessionDo(session => {
//      session.execute(
//        s"""
//           |delete from $database.streaming_info
//           |where table_id='$tableId' and query_id='$query_id'
//      """.stripMargin)
//    })
=======
>>>>>>> ebcf6e7b
  }

}<|MERGE_RESOLUTION|>--- conflicted
+++ resolved
@@ -17,74 +17,24 @@
 package com.dmetasoul.lakesoul.meta
 
 import scala.collection.mutable.ArrayBuffer
-//todo
+
 object StreamingRecord {
 //  private val cassandraConnector = MetaUtils.cassandraConnector
 //  private val database = MetaUtils.DATA_BASE
 
   def getStreamingInfo(tableId: String): (String, Long) = {
-<<<<<<< HEAD
-//    cassandraConnector.withSessionDo(session => {
-//      try {
-//        val res = session.execute(
-//          s"""
-//             |select query_id,batch_id from $database.streaming_info
-//             |where table_id='$tableId' allow filtering
-//      """.stripMargin).one()
-//        (res.getString("query_id"), res.getLong("batch_id"))
-//      } catch {
-//        case e: Exception => ("", -1L)
-//      }
-//    })
-=======
->>>>>>> ebcf6e7b
     ("", -1L)
   }
 
   def getBatchId(tableId: String, queryId: String): Long = {
-<<<<<<< HEAD
-//    cassandraConnector.withSessionDo(session => {
-//      try {
-//        val res = session.execute(
-//          s"""
-//             |select batch_id from $database.streaming_info
-//             |where table_id='$tableId' and query_id='$queryId'
-//      """.stripMargin)
-//        res.one().getLong("batch_id")
-//      } catch {
-//        case e: Exception => -1L
-//      }
-//    })
-=======
->>>>>>> ebcf6e7b
     1
   }
 
 
   def updateStreamingInfo(tableId: String, queryId: String, batchId: Long, timestamp: Long): Unit = {
-<<<<<<< HEAD
-//    cassandraConnector.withSessionDo(session => {
-//      session.execute(
-//        s"""
-//           |insert into $database.streaming_info(table_id,query_id,batch_id,timestamp)
-//           |values('$tableId','$queryId',$batchId,$timestamp)
-//      """.stripMargin)
-//    })
   }
 
   def deleteStreamingInfoByTableId(tableId: String): Unit = {
-//    cassandraConnector.withSessionDo(session => {
-//      session.execute(
-//        s"""
-//           |delete from $database.streaming_info
-//           |where table_id='$tableId'
-//      """.stripMargin)
-//    })
-=======
-  }
-
-  def deleteStreamingInfoByTableId(tableId: String): Unit = {
->>>>>>> ebcf6e7b
   }
 
   def deleteStreamingInfoByTimestamp(tableId: String, expireTimestamp: Long): Unit = {
@@ -93,39 +43,10 @@
   }
 
   private def getTimeoutStreamingInfo(tableId: String, expireTimestamp: Long): Seq[(String, String)] = {
-<<<<<<< HEAD
-//    cassandraConnector.withSessionDo(session => {
-//      val res = session.execute(
-//        s"""
-//           |select table_id,query_id,batch_id from $database.streaming_info
-//           |where table_id='$tableId' and timestamp<$expireTimestamp allow filtering
-//      """.stripMargin)
-//      val itr = res.iterator()
-//      val arrBuf = new ArrayBuffer[(String, String)]()
-//      while (itr.hasNext) {
-//        val re = itr.next()
-//        val info = (re.getString("table_id"), re.getString("query_id"))
-//        arrBuf += info
-//      }
-//      arrBuf
-//
-//    })
-=======
->>>>>>> ebcf6e7b
     new ArrayBuffer[(String, String)]()
   }
 
   private def deleteStreamingInfo(tableId: String, query_id: String): Unit = {
-<<<<<<< HEAD
-//    cassandraConnector.withSessionDo(session => {
-//      session.execute(
-//        s"""
-//           |delete from $database.streaming_info
-//           |where table_id='$tableId' and query_id='$query_id'
-//      """.stripMargin)
-//    })
-=======
->>>>>>> ebcf6e7b
   }
 
 }