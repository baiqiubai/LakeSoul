/*
 * Copyright [2022] [DMetaSoul Team]
 *
 * Licensed under the Apache License, Version 2.0 (the "License");
 * you may not use this file except in compliance with the License.
 * You may obtain a copy of the License at
 *
 *     http://www.apache.org/licenses/LICENSE-2.0
 *
 * Unless required by applicable law or agreed to in writing, software
 * distributed under the License is distributed on an "AS IS" BASIS,
 * WITHOUT WARRANTIES OR CONDITIONS OF ANY KIND, either express or implied.
 * See the License for the specific language governing permissions and
 * limitations under the License.
 */

package com.dmetasoul.lakesoul.meta

<<<<<<< HEAD
import java.net.InetAddress
import org.apache.hadoop.fs.Path
=======
>>>>>>> ebcf6e7b
import org.apache.spark.internal.Logging

object MetaUtils extends Logging {

  lazy val LAKESOUL_META_QUOTE = "_lakesoul_meta_quote_"
  lazy val LAKE_SOUL_SEP_01 = "_lakesoul_lake_sep_01_"
  lazy val LAKE_SOUL_SEP_02 = "_lakesoul_lake_sep_02_"
  lazy val LAKE_SOUL_SEP_03 = "_lakesoul_lake_sep_03_"
  lazy val LAKE_SOUL_SEP_04 = "_lakesoul_lake_sep_04_"
  lazy val LAKE_SOUL_SEP_05 = "_lakesoul_lake_sep_05_"

  lazy val DEFAULT_RANGE_PARTITION_VALUE: String = "-5"
  lazy val UNDO_LOG_DEFAULT_VALUE: String = "-5"
  lazy val UNDO_LOG_DEFAULT_SETTING: String = "{'key1':'value1'}"

  lazy val LakesoulMetaHostKey:String = "lakesoul_meta_host"
  lazy val LakesoulMetaHostPortKey:String = "lakesoul_meta_host_port"

  var DATA_BASE: String = "test_lakesoul_meta";
  var Meta_host:String = "127.0.0.1";
  var Meta_port:Int = 9042

  lazy val MAX_SIZE_PER_VALUE:Int=50*1024
  lazy val META_USERNAME: String = "cassandra"
  lazy val META_PASSWORD: String = "cassandra"
  lazy val META_CONNECT_TIMEOUT: Int = 60 * 1000
  lazy val META_READ_TIMEOUT: Int = 30 * 1000
  lazy val MAX_COMMIT_ATTEMPTS: Int = 5
  lazy val DROP_TABLE_WAIT_SECONDS: Int = 1
  lazy val COMMIT_TIMEOUT: Long = 20 * 1000L
  lazy val WAIT_LOCK_INTERVAL: Int = 5
  lazy val GET_LOCK_MAX_ATTEMPTS: Int = 5
  lazy val RETRY_LOCK_INTERVAL: Int = 20
  lazy val UNDO_LOG_TIMEOUT: Long = 30*60*1000L
  lazy val STREAMING_INFO_TIMEOUT: Long = 12*60*60*1000L
  lazy val PART_MERGE_FILE_MINIMUM_NUM:Int = 5
<<<<<<< HEAD

  private val FIXED_DECIMAL = """decimal\(\s*(\d+)\s*,\s*(\-?\d+)\s*\)""".r
  private val CHAR_TYPE = """char\(\s*(\d+)\s*\)""".r
  private val VARCHAR_TYPE = """varchar\(\s*(\d+)\s*\)""".r




  /** trans scala Map to cassandra Map type */
  def toCassandraSetting(config: Map[String, String]): String = {
    config.map(map => {
      "'" + map._1 + "':'" + map._2 + "'"
    }).mkString("{", ",", "}")
  }

  /** trans cassandra Map to scala Map type */
  def fromCassandraSetting(setting: String): Map[String, String] = {
    setting.stripPrefix("{").stripSuffix("}")
    var config = scala.collection.mutable.Map.empty[String, String]
    setting.stripPrefix("{").stripSuffix("}").split(",").map(str => {
      val arr = str.split(":")
      config += (arr(0).stripPrefix("'").stripSuffix("'") -> arr(1).stripPrefix("'").stripSuffix("'"))
    })
    config.toMap
  }
=======
>>>>>>> ebcf6e7b

  /** get partition key string from scala Map */
  def getPartitionKeyFromMap(cols: Map[String, String]): String = {
    if (cols.isEmpty) {
      DEFAULT_RANGE_PARTITION_VALUE
    } else {
      cols.toList.sorted.map(list => {
        list._1 + "=" + list._2
      }).mkString(",")
    }
  }

  /** get partition key Map from string */
  def getPartitionMapFromKey(range_value: String): Map[String, String] = {
    var partition_values = Map.empty[String, String]
    if (!range_value.equals(DEFAULT_RANGE_PARTITION_VALUE)) {
      val range_list = range_value.split(",")
      for (range <- range_list) {
        val parts = range.split("=")
        partition_values = partition_values ++ Map(parts(0) -> parts(1))
      }
    }
    partition_values
  }

}
<|MERGE_RESOLUTION|>--- conflicted
+++ resolved
@@ -16,11 +16,6 @@
 
 package com.dmetasoul.lakesoul.meta
 
-<<<<<<< HEAD
-import java.net.InetAddress
-import org.apache.hadoop.fs.Path
-=======
->>>>>>> ebcf6e7b
 import org.apache.spark.internal.Logging
 
 object MetaUtils extends Logging {
@@ -57,34 +52,6 @@
   lazy val UNDO_LOG_TIMEOUT: Long = 30*60*1000L
   lazy val STREAMING_INFO_TIMEOUT: Long = 12*60*60*1000L
   lazy val PART_MERGE_FILE_MINIMUM_NUM:Int = 5
-<<<<<<< HEAD
-
-  private val FIXED_DECIMAL = """decimal\(\s*(\d+)\s*,\s*(\-?\d+)\s*\)""".r
-  private val CHAR_TYPE = """char\(\s*(\d+)\s*\)""".r
-  private val VARCHAR_TYPE = """varchar\(\s*(\d+)\s*\)""".r
-
-
-
-
-  /** trans scala Map to cassandra Map type */
-  def toCassandraSetting(config: Map[String, String]): String = {
-    config.map(map => {
-      "'" + map._1 + "':'" + map._2 + "'"
-    }).mkString("{", ",", "}")
-  }
-
-  /** trans cassandra Map to scala Map type */
-  def fromCassandraSetting(setting: String): Map[String, String] = {
-    setting.stripPrefix("{").stripSuffix("}")
-    var config = scala.collection.mutable.Map.empty[String, String]
-    setting.stripPrefix("{").stripSuffix("}").split(",").map(str => {
-      val arr = str.split(":")
-      config += (arr(0).stripPrefix("'").stripSuffix("'") -> arr(1).stripPrefix("'").stripSuffix("'"))
-    })
-    config.toMap
-  }
-=======
->>>>>>> ebcf6e7b
 
   /** get partition key string from scala Map */
   def getPartitionKeyFromMap(cols: Map[String, String]): String = {
