/*
 * Copyright [2022] [DMetaSoul Team]
 *
 * Licensed under the Apache License, Version 2.0 (the "License");
 * you may not use this file except in compliance with the License.
 * You may obtain a copy of the License at
 *
 *     http://www.apache.org/licenses/LICENSE-2.0
 *
 * Unless required by applicable law or agreed to in writing, software
 * distributed under the License is distributed on an "AS IS" BASIS,
 * WITHOUT WARRANTIES OR CONDITIONS OF ANY KIND, either express or implied.
 * See the License for the specific language governing permissions and
 * limitations under the License.
 */

package com.dmetasoul.lakesoul.meta

<<<<<<< HEAD
import com.alibaba.fastjson.{JSON, JSONObject}

import java.util
import org.apache.spark.internal.Logging
import org.apache.spark.sql.lakesoul.Snapshot
=======
import com.alibaba.fastjson.JSONObject

import java.util
import org.apache.spark.internal.Logging
import org.apache.spark.sql.lakesoul.exception.LakeSoulErrors
>>>>>>> ebcf6e7b
import org.apache.spark.sql.lakesoul.utils._

import scala.collection.JavaConverters

object MetaCommit extends Logging {
  //meta commit process
  def doMetaCommit(meta_info: MetaInfo,
                   changeSchema: Boolean,
                   times: Int = 0): Unit = {

    val table_info = meta_info.table_info
    val partitionInfoArray = meta_info.partitionInfoArray
    val commit_type = meta_info.commit_type
    val table_schema = meta_info.table_info.table_schema

    val info = new com.dmetasoul.lakesoul.meta.entity.MetaInfo()
    val tableInfo = new com.dmetasoul.lakesoul.meta.entity.TableInfo()

    tableInfo.setTableId(table_info.table_id)
    tableInfo.setTablePath(table_info.table_path.toString)
    tableInfo.setTableSchema(table_info.table_schema)
    tableInfo.setPartitions(table_info.range_column + ";" + table_info.hash_column)
    val json = new JSONObject()
    table_info.configuration.foreach(x => json.put(x._1,x._2))
    json.put("hashBucketNum", table_info.bucket_num.toString)
    tableInfo.setProperties(json)
    if (table_info.short_table_name.isDefined) {
      tableInfo.setTableName(table_info.short_table_name.get)
    }
    info.setTableInfo(tableInfo)

    val javaPartitionInfoList: util.List[entity.PartitionInfo] = new util.ArrayList[entity.PartitionInfo]()
    for (partition_info <- partitionInfoArray) {
      val partitionInfo = new entity.PartitionInfo()
      partitionInfo.setTableId(table_info.table_id)
      partitionInfo.setPartitionDesc(partition_info.range_value)
      partitionInfo.setSnapshot(JavaConverters.bufferAsJavaList(partition_info.read_files.toBuffer))
      partitionInfo.setCommitOp(commit_type.name)
      javaPartitionInfoList.add(partitionInfo)
    }
    info.setListPartition(javaPartitionInfoList)

<<<<<<< HEAD
    var result = MetaVersion.dbManager.commitData(info, changeSchema, commit_type.name)
    if (result) {
      result = addDataInfo(meta_info)
    } else {
      //todo throw error
=======
    var result = addDataInfo(meta_info)
    if (result) {
      result = MetaVersion.dbManager.commitData(info, changeSchema, commit_type.name)
    } else {
      throw LakeSoulErrors.failCommitDataFile()
    }
    if (!result) {
      throw LakeSoulErrors.commitFailedReachLimit(
        meta_info.table_info.table_path.toString,
        "",
        MetaUtils.MAX_COMMIT_ATTEMPTS)
>>>>>>> ebcf6e7b
    }
    if (result && changeSchema) {
      MetaVersion.dbManager.updateTableSchema(table_info.table_id, table_schema)
    }
  }


  //add commit type undo log, generate commit id
  def generateCommitIdToAddUndoLog(table_name: String,
                                   table_id: String,
                                   queryId: String,
                                   batchId: Long): String = {
    val commit_id = "commit_" + java.util.UUID.randomUUID().toString
    commit_id
  }

  def isCommitTimeout(timestamp: Long): Boolean = {
    val timeout = System.currentTimeMillis() - timestamp
    if (timeout > MetaUtils.COMMIT_TIMEOUT) {
      true
    } else {
      false
    }
  }

  def takePartitionsWriteLock(meta_info: MetaInfo, commit_id: String, times: Int = 0): MetaInfo = {
    meta_info
  }

<<<<<<< HEAD
  def takeSchemaLock(meta_info: MetaInfo): Unit = {
  }

=======
>>>>>>> ebcf6e7b
  def addDataInfo(meta_info: MetaInfo): Boolean = {
    val table_id = meta_info.table_info.table_id
    val dataCommitInfoArray = meta_info.dataCommitInfo
    val commitType = meta_info.commit_type.name

    val metaDataCommitInfoList = new util.ArrayList[entity.DataCommitInfo]()
    for (dataCommitInfo <- dataCommitInfoArray) {
      val metaDataCommitInfo = new entity.DataCommitInfo()
      metaDataCommitInfo.setTableId(table_id)
      metaDataCommitInfo.setPartitionDesc(dataCommitInfo.range_value)
      metaDataCommitInfo.setCommitOp(commitType)
      metaDataCommitInfo.setCommitId(dataCommitInfo.commit_id)
      val fileOps = new util.ArrayList[entity.DataFileOp]()
      for (file_info <- dataCommitInfo.file_ops) {
        val metaDataFileInfo = new entity.DataFileOp()
        metaDataFileInfo.setPath(file_info.path)
        metaDataFileInfo.setFileOp(file_info.file_op)
        metaDataFileInfo.setSize(file_info.size)
        metaDataFileInfo.setFileExistCols(file_info.file_exist_cols)
        fileOps.add(metaDataFileInfo)
      }
      metaDataCommitInfo.setFileOps(fileOps)
      metaDataCommitInfo.setTimestamp(dataCommitInfo.modification_time)
      metaDataCommitInfoList.add(metaDataCommitInfo)
    }
    MetaVersion.dbManager.batchCommitDataCommitInfo(metaDataCommitInfoList)
  }

  def updatePartitionInfoAndGetNewMetaInfo(meta_info: MetaInfo): MetaInfo = {
    meta_info
  }
}<|MERGE_RESOLUTION|>--- conflicted
+++ resolved
@@ -16,19 +16,11 @@
 
 package com.dmetasoul.lakesoul.meta
 
-<<<<<<< HEAD
-import com.alibaba.fastjson.{JSON, JSONObject}
-
-import java.util
-import org.apache.spark.internal.Logging
-import org.apache.spark.sql.lakesoul.Snapshot
-=======
 import com.alibaba.fastjson.JSONObject
 
 import java.util
 import org.apache.spark.internal.Logging
 import org.apache.spark.sql.lakesoul.exception.LakeSoulErrors
->>>>>>> ebcf6e7b
 import org.apache.spark.sql.lakesoul.utils._
 
 import scala.collection.JavaConverters
@@ -71,13 +63,6 @@
     }
     info.setListPartition(javaPartitionInfoList)
 
-<<<<<<< HEAD
-    var result = MetaVersion.dbManager.commitData(info, changeSchema, commit_type.name)
-    if (result) {
-      result = addDataInfo(meta_info)
-    } else {
-      //todo throw error
-=======
     var result = addDataInfo(meta_info)
     if (result) {
       result = MetaVersion.dbManager.commitData(info, changeSchema, commit_type.name)
@@ -89,7 +74,6 @@
         meta_info.table_info.table_path.toString,
         "",
         MetaUtils.MAX_COMMIT_ATTEMPTS)
->>>>>>> ebcf6e7b
     }
     if (result && changeSchema) {
       MetaVersion.dbManager.updateTableSchema(table_info.table_id, table_schema)
@@ -119,12 +103,6 @@
     meta_info
   }
 
-<<<<<<< HEAD
-  def takeSchemaLock(meta_info: MetaInfo): Unit = {
-  }
-
-=======
->>>>>>> ebcf6e7b
   def addDataInfo(meta_info: MetaInfo): Boolean = {
     val table_id = meta_info.table_info.table_id
     val dataCommitInfoArray = meta_info.dataCommitInfo
