/*
 * Copyright [2022] [DMetaSoul Team]
 *
 * Licensed under the Apache License, Version 2.0 (the "License");
 * you may not use this file except in compliance with the License.
 * You may obtain a copy of the License at
 *
 *     http://www.apache.org/licenses/LICENSE-2.0
 *
 * Unless required by applicable law or agreed to in writing, software
 * distributed under the License is distributed on an "AS IS" BASIS,
 * WITHOUT WARRANTIES OR CONDITIONS OF ANY KIND, either express or implied.
 * See the License for the specific language governing permissions and
 * limitations under the License.
 */

package org.apache.spark.sql.lakesoul

import com.dmetasoul.lakesoul.tables.LakeSoulTable
import org.apache.hadoop.fs.Path
import org.apache.spark.sql._
import org.apache.spark.sql.catalyst.TableIdentifier
import org.apache.spark.sql.catalyst.analysis.NoSuchTableException
import org.apache.spark.sql.catalyst.catalog.{CatalogTable, CatalogTableType}
import org.apache.spark.sql.connector.catalog.{Identifier, Table, TableCatalog}
import org.apache.spark.sql.internal.SQLConf
import org.apache.spark.sql.lakesoul.test.{LakeSoulSQLCommandTest, LakeSoulTestUtils}
import org.apache.spark.sql.lakesoul.utils.{DataFileInfo, SparkUtil}
import org.apache.spark.sql.test.SharedSparkSession
import org.apache.spark.sql.types.{MetadataBuilder, StructType}
import org.apache.spark.util.Utils
import org.scalatest.matchers.must.Matchers.contain
import org.scalatest.matchers.should.Matchers.convertToAnyShouldWrapper
import java.io.File
import java.util.Locale

import scala.language.implicitConversions

trait TableCreationTests
  extends QueryTest
    with SharedSparkSession
    with LakeSoulTestUtils {

  import testImplicits._

  val format = "lakesoul"

  protected def createTableByPath(path: File,
                                df: DataFrame,
                                tableName: String,
                                partitionedBy: Seq[String] = Nil): Unit = {
    df.write
      .partitionBy(partitionedBy: _*)
      .mode(SaveMode.Append)
      .format(format)
      .save(path.getCanonicalPath)

    sql(
      s"""
         |CREATE TABLE lakesoul_test
         |USING lakesoul
         |LOCATION '${path.getCanonicalPath}'
         """.stripMargin)
  }

  private implicit def toTableIdentifier(tableName: String): TableIdentifier = {
    spark.sessionState.sqlParser.parseTableIdentifier(tableName)
  }

  protected def getTablePath(tableName: String): String = {
    new Path(spark.sessionState.catalog.getTableMetadata(tableName).location).toString
  }

  protected def getDefaultTablePath(tableName: String): String = {
    new Path(spark.sessionState.catalog.defaultTablePath(tableName)).toString
  }

  protected def getPartitioningColumns(tableName: String): Seq[String] = {
    spark.sessionState.catalog.getTableMetadata(tableName).partitionColumnNames
  }

  protected def getSchema(tableName: String): StructType = {
    spark.sessionState.catalog.getTableMetadata(tableName).schema
  }

  private def getSnapshotManagement(table: CatalogTable): SnapshotManagement = {
    getSnapshotManagement(new Path(table.storage.locationUri.get))
  }

  private def getSnapshotManagement(tableName: String): SnapshotManagement = {
    getSnapshotManagement(spark.sessionState.catalog.getTableMetadata(tableName))
  }

  protected def getSnapshotManagement(path: Path): SnapshotManagement = {
    SnapshotManagement(path)
  }

  Seq("partitioned" -> Seq("v2"), "non-partitioned" -> Nil).foreach { case (isPartitioned, cols) =>
    SaveMode.values().foreach { saveMode =>
      test(s"saveAsTable to a new table (managed) - $isPartitioned, saveMode: $saveMode") {
        val tbl = "lakesoul_test"
        withTable(tbl) {
          Seq(1L -> "a").toDF("v1", "v2")
            .write
            .partitionBy(cols: _*)
            .mode(saveMode)
            .format(format)
            .saveAsTable(tbl)

          checkDatasetUnorderly(spark.table(tbl).as[(Long, String)], 1L -> "a")
          assert(getTablePath(tbl) === getDefaultTablePath(tbl), "Table path is wrong")
          assert(getPartitioningColumns(tbl) === cols, "Partitioning columns don't match")
        }
      }

      test(s"saveAsTable to a new table (managed) - $isPartitioned," +
        s" saveMode: $saveMode (empty df)") {
        val tbl = "lakesoul_test"
        withTable(tbl) {
          Seq(1L -> "a").toDF("v1", "v2").where("false")
            .write
            .partitionBy(cols: _*)
            .mode(saveMode)
            .format(format)
            .saveAsTable(tbl)

          checkDatasetUnorderly(spark.table(tbl).as[(Long, String)])
          assert(getTablePath(tbl) === getDefaultTablePath(tbl), "Table path is wrong")
          assert(getPartitioningColumns(tbl) === cols, "Partitioning columns don't match")
        }
      }
    }

    SaveMode.values().foreach { saveMode =>
      test(s"saveAsTable to a new table (external) - $isPartitioned, saveMode: $saveMode") {
        withTempDir { dir =>
          val tbl = "lakesoul_test"
          withTable(tbl) {
            Seq(1L -> "a").toDF("v1", "v2")
              .write
              .partitionBy(cols: _*)
              .mode(saveMode)
              .format(format)
              .option("path", dir.getCanonicalPath)
              .saveAsTable(tbl)

            checkDatasetUnorderly(spark.table(tbl).as[(Long, String)], 1L -> "a")
            assert(getTablePath(tbl) === new Path(dir.toURI).toString.stripSuffix("/"),
              "Table path is wrong")
            assert(getPartitioningColumns(tbl) === cols, "Partitioning columns don't match")
          }
        }
      }

      test(s"saveAsTable to a new table (external) - $isPartitioned," +
        s" saveMode: $saveMode (empty df)") {
        withTempDir { dir =>
          val tbl = "lakesoul_test"
          withTable(tbl) {
            Seq(1L -> "a").toDF("v1", "v2").where("false")
              .write
              .partitionBy(cols: _*)
              .mode(saveMode)
              .format(format)
              .option("path", dir.getCanonicalPath)
              .saveAsTable(tbl)

            checkDatasetUnorderly(spark.table(tbl).as[(Long, String)])
            assert(getTablePath(tbl) === new Path(dir.toURI).toString.stripSuffix("/"),
              "Table path is wrong")
            assert(getPartitioningColumns(tbl) === cols, "Partitioning columns don't match")
          }
        }
      }
    }

    test(s"saveAsTable (append) to an existing table - $isPartitioned") {
      withTempDir { dir =>
        val tbl = "lakesoul_test"
        withTable(tbl) {
          createTableByPath(dir,
            createDF(
              Seq(1L -> "a"),
              Seq("v1", "v2"),
              Seq("long", "string")
            ),
            tbl, cols)

          createDF(
            Seq(2L -> "b"),
            Seq("v1", "v2"),
            Seq("long", "string")
          ).write
            .partitionBy(cols: _*)
            .mode(SaveMode.Append)
            .format(format)
            .saveAsTable(tbl)

          checkDatasetUnorderly(spark.table(tbl).as[(Long, String)], 1L -> "a", 2L -> "b")
        }
      }
    }

    test(s"saveAsTable (overwrite) to an existing table is not support- $isPartitioned") {
      withTempDir { dir =>
        val tbl = "lakesoul_test"
        withTable(tbl) {
          createTableByPath(dir, Seq(1L -> "a").toDF("v1", "v2"), tbl, cols)

          val e = intercept[AnalysisException] {
            Seq(2L -> "b").toDF("v1", "v2")
              .write
              .partitionBy(cols: _*)
              .mode(SaveMode.Overwrite)
              .format(format)
              .saveAsTable(tbl)
          }

          assert(e.getMessage().contains("`replaceTable` is not supported for LakeSoul tables"))
        }
      }
    }

    test(s"saveAsTable (ignore) to an existing table - $isPartitioned") {
      withTempDir { dir =>
        val tbl = "lakesoul_test"
        withTable(tbl) {
          createTableByPath(dir, Seq(1L -> "a").toDF("v1", "v2"), tbl, cols)

          Seq(2L -> "b").toDF("v1", "v2")
            .write
            .partitionBy(cols: _*)
            .mode(SaveMode.Ignore)
            .format(format)
            .saveAsTable(tbl)

          checkDatasetUnorderly(spark.table(tbl).as[(Long, String)], 1L -> "a")
        }
      }
    }

    test(s"saveAsTable (error if exists) to an existing table - $isPartitioned") {
      withTempDir { dir =>
        val tbl = "lakesoul_test"
        withTable(tbl) {
          createTableByPath(dir, Seq(1L -> "a").toDF("v1", "v2"), tbl, cols)

          val e = intercept[AnalysisException] {
            Seq(2L -> "b").toDF("v1", "v2")
              .write
              .partitionBy(cols: _*)
              .mode(SaveMode.ErrorIfExists)
              .format(format)
              .saveAsTable(tbl)
          }
          assert(e.getMessage.contains(tbl))
          assert(e.getMessage.contains("already exists"))

          checkDatasetUnorderly(spark.table(tbl).as[(Long, String)], 1L -> "a")
        }
      }
    }
  }

  test("saveAsTable (append) + insert to a table created without a schema") {
    withTempDir { dir =>
      withTable("lakesoul_test") {
        createDF(
          Seq(1L -> "a"),
          Seq("v1", "v2"),
          Seq("long", "string")
        ).write
          .mode(SaveMode.Append)
          .partitionBy("v2")
          .format(format)
          .option("path", dir.getCanonicalPath)
          .saveAsTable("lakesoul_test")

        // Out of order
        createDF(
          Seq("b" -> 2L),
          Seq("v2", "v1"),
          Seq("string", "long")
        ).write
          .partitionBy("v2")
          .mode(SaveMode.Append)
          .format(format)
          .saveAsTable("lakesoul_test")

        createDF(
          Seq(3L -> "c"),
          Seq("v1", "v2"),
          Seq("long", "string")
        ).write
          .format(format)
          .insertInto("lakesoul_test")

        checkDatasetUnorderly(
          spark.table("lakesoul_test").as[(Long, String)], 1L -> "a", 2L -> "b", 3L -> "c")
      }
    }
  }

  test("saveAsTable to a table created with an invalid partitioning column") {
    withTempDir { dir =>
      withTable("lakesoul_test") {
        Seq(1L -> "a").toDF("v1", "v2")
          .write
          .mode(SaveMode.Append)
          .partitionBy("v2")
          .format(format)
          .option("path", dir.getCanonicalPath)
          .saveAsTable("lakesoul_test")
        checkDatasetUnorderly(spark.table("lakesoul_test").as[(Long, String)], 1L -> "a")

        var ex = intercept[Exception] {
          Seq("b" -> 2L).toDF("v2", "v1")
            .write
            .partitionBy("v1")
            .mode(SaveMode.Append)
            .format(format)
            .saveAsTable("lakesoul_test")
        }.getMessage
        assert(ex.contains("not match"))
        assert(ex.contains("partition"))
        checkDatasetUnorderly(spark.table("lakesoul_test").as[(Long, String)], 1L -> "a")

        ex = intercept[Exception] {
          Seq("b" -> 2L).toDF("v3", "v1")
            .write
            .partitionBy("v1")
            .mode(SaveMode.Append)
            .format(format)
            .saveAsTable("lakesoul_test")
        }.getMessage
        assert(ex.contains("not match"))
        assert(ex.contains("partition"))
        checkDatasetUnorderly(spark.table("lakesoul_test").as[(Long, String)], 1L -> "a")

        Seq("b" -> 2L).toDF("v1", "v3")
          .write
          .partitionBy("v1")
          .mode(SaveMode.Ignore)
          .format(format)
          .saveAsTable("lakesoul_test")
        checkDatasetUnorderly(spark.table("lakesoul_test").as[(Long, String)], 1L -> "a")

        ex = intercept[AnalysisException] {
          Seq("b" -> 2L).toDF("v1", "v3")
            .write
            .partitionBy("v1")
            .mode(SaveMode.ErrorIfExists)
            .format(format)
            .saveAsTable("lakesoul_test")
        }.getMessage
        assert(ex.contains("lakesoul_test"))
        assert(ex.contains("already exists"))
        checkDatasetUnorderly(spark.table("lakesoul_test").as[(Long, String)], 1L -> "a")
      }
    }
  }

  test("cannot create lakesoul table with an invalid column name") {
    val tableName = "lakesoul_test"
    withTable(tableName) {
      val tableLoc =
        new File(spark.sessionState.catalog.defaultTablePath(TableIdentifier(tableName)))
      Utils.deleteRecursively(tableLoc)
      val ex = intercept[AnalysisException] {
        Seq(1, 2, 3).toDF("a column name with spaces")
          .write
          .format(format)
          .mode(SaveMode.Overwrite)
          .saveAsTable(tableName)
      }
      assert(ex.getMessage.contains("contains invalid character(s)"))
      assert(!tableLoc.exists())

      val ex2 = intercept[AnalysisException] {
        sql(s"CREATE TABLE $tableName(`a column name with spaces` LONG, b String) USING lakesoul")
      }
      assert(ex2.getMessage.contains("contains invalid character(s)"))
      assert(!tableLoc.exists())
    }
  }

  test("cannot create lakesoul table when using buckets") {
    withTable("bucketed_table") {
      val e = intercept[AnalysisException] {
        Seq(1L -> "a").toDF("i", "j").write
          .format(format)
          .partitionBy("i")
          .bucketBy(numBuckets = 8, "j")
          .saveAsTable("bucketed_table")
      }
      assert(e.getMessage.toLowerCase(Locale.ROOT).contains(
        "`bucketing` is not supported for lakesoul tables"))
    }
  }

  test("save without a path") {
    val e = intercept[IllegalArgumentException] {
      Seq(1L -> "a").toDF("i", "j").write
        .format(format)
        .partitionBy("i")
        .save()
    }
    assert(e.getMessage.toLowerCase(Locale.ROOT).contains("'path' is not specified"))
  }

  test("save with an unknown partition column") {
    withTempDir { dir =>
      val path = dir.getCanonicalPath
      val e = intercept[AnalysisException] {
        Seq(1L -> "a").toDF("i", "j").write
          .format(format)
          .partitionBy("unknownColumn")
          .save(path)
      }
      assert(e.getMessage.contains("unknownColumn"))
    }
  }

  test("saveAsTable (overwrite) to a non-partitioned table created with different paths") {
    withTempDir { dir1 =>
      withTempDir { dir2 =>
        withTable("lakesoul_test") {
          Seq(1L -> "a").toDF("v1", "v2")
            .write
            .mode(SaveMode.Append)
            .format(format)
            .option("path", dir1.getCanonicalPath)
            .saveAsTable("lakesoul_test")

          val ex = intercept[AnalysisException] {
            Seq((3L, "c")).toDF("v1", "v2")
              .write
              .mode(SaveMode.Overwrite)
              .format(format)
              .option("path", dir2.getCanonicalPath)
              .saveAsTable("lakesoul_test")
          }.getMessage
          assert(ex.contains("The location of the existing table `default`.`lakesoul_test`"))

          checkAnswer(
            spark.table("lakesoul_test"), Row(1L, "a") :: Nil)
        }
      }
    }
  }

  test("saveAsTable (append) to a non-partitioned table created without path") {
    withTempDir { dir =>
      withTable("lakesoul_test") {
        Seq(1L -> "a").toDF("v1", "v2")
          .write
          .mode(SaveMode.Overwrite)
          .format(format)
          .option("path", dir.getCanonicalPath)
          .saveAsTable("lakesoul_test")

        Seq((3L, "c")).toDF("v1", "v2")
          .write
          .mode(SaveMode.Append)
          .format(format)
          .saveAsTable("lakesoul_test")

        checkAnswer(
          spark.table("lakesoul_test"), Row(1L, "a") :: Row(3L, "c") :: Nil)
      }
    }
  }

  test("saveAsTable (append) to a non-partitioned table created with identical paths") {
    withTempDir { dir =>
      withTable("lakesoul_test") {
        Seq(1L -> "a").toDF("v1", "v2")
          .write
          .mode(SaveMode.Overwrite)
          .format(format)
          .option("path", dir.getCanonicalPath)
          .saveAsTable("lakesoul_test")

        Seq((3L, "c")).toDF("v1", "v2")
          .write
          .mode(SaveMode.Append)
          .format(format)
          .option("path", dir.getCanonicalPath)
          .saveAsTable("lakesoul_test")

        checkAnswer(
          spark.table("lakesoul_test"), Row(1L, "a") :: Row(3L, "c") :: Nil)
      }
    }
  }


  test("reject table creation with column names that only differ by case") {
    withSQLConf(SQLConf.CASE_SENSITIVE.key -> "true") {
      withTempDir { dir =>
        withTable("lakesoul_test") {
          intercept[AnalysisException] {
            sql(
              s"""CREATE TABLE lakesoul_test
                 |USING lakesoul
                 |LOCATION '${dir.getAbsolutePath}'
                 |AS SELECT 1 as a, 2 as A
              """.stripMargin)
          }

          intercept[AnalysisException] {
            sql(
              s"""CREATE TABLE lakesoul_test(
                 |  a string,
                 |  A string
                 |)
                 |USING lakesoul
                 |LOCATION '${dir.getAbsolutePath}'
              """.stripMargin)
          }

          intercept[AnalysisException] {
            sql(
              s"""CREATE TABLE lakesoul_test(
                 |  a string,
                 |  b string
                 |)
                 |partitioned by (a, a)
                 |USING lakesoul
                 |LOCATION '${dir.getAbsolutePath}'
              """.stripMargin)
          }
        }
      }
    }
  }

  test("saveAsTable into a view throws exception around view definition") {
    withTempDir { dir =>
      val viewName = "lakesoul_test"
      withView(viewName) {
        Seq((1, "key")).toDF("a", "b").write.format(format).save(dir.getCanonicalPath)
        sql(s"create view $viewName as select * from lakesoul.`${dir.getCanonicalPath}`")
        val e = intercept[AnalysisException] {
          Seq((2, "key")).toDF("a", "b").write.format(format).mode("append").saveAsTable(viewName)
        }
        assert(e.getMessage.contains("a view"))
      }
    }
  }

  test("saveAsTable into a parquet table throws exception around format") {
    withTempPath { dir =>
      val tabName = "lakesoul_test"
      withTable(tabName) {
        Seq((1, "key")).toDF("a", "b").write.format("parquet")
          .option("path", dir.getCanonicalPath).saveAsTable(tabName)
        intercept[AnalysisException] {
          Seq((2, "key")).toDF("a", "b").write.format("lakesoul").mode("append").saveAsTable(tabName)
        }
      }
    }
  }

  test("create table with schema and path") {
    withTempDir { dir =>
      withTable("lakesoul_test") {
        sql(
          s"""
             |CREATE TABLE lakesoul_test(a LONG, b String)
             |USING lakesoul
             |OPTIONS('path'='${dir.getCanonicalPath}')""".stripMargin)
        sql("INSERT INTO lakesoul_test SELECT 1, 'a'")
        checkDatasetUnorderly(
          sql("SELECT * FROM lakesoul_test").as[(Long, String)],
          1L -> "a")

      }
    }
  }

  test("failed to create a table and then can able to recreate it") {
    withTable("lakesoul_test") {
      val e = intercept[AnalysisException] {
        sql("CREATE TABLE lakesoul_test USING lakesoul")
      }.getMessage
      assert(e.contains("but the schema is not specified"))

      sql("CREATE TABLE lakesoul_test(a LONG, b String) USING lakesoul")

      sql("INSERT INTO lakesoul_test SELECT 1, 'a'")

      checkDatasetUnorderly(
        sql("SELECT * FROM lakesoul_test").as[(Long, String)],
        1L -> "a")
    }
  }

  test("create managed table without schema") {
    withTable("lakesoul_test") {
      val e = intercept[AnalysisException] {
        sql("CREATE TABLE lakesoul_test USING lakesoul")
      }.getMessage
      assert(e.contains("but the schema is not specified"))
    }
  }

  test("reject creating a lakesoul table pointing to non-lakesoul files") {
    withTempPath { dir =>
      withTable("lakesoul_test") {
        val path = dir.getCanonicalPath
        Seq(1L -> "a").toDF("col1", "col2").write.parquet(path)
        val e = intercept[Exception] {
          sql(
            s"""
               |CREATE TABLE lakesoul_test (col1 int, col2 string)
               |USING lakesoul
               |LOCATION '$path'
             """.stripMargin)
        }.getMessage
        assert(e.contains(
          "Failed to create table"))
      }
    }
  }

  test("create and drop lakesoul table - managed") {
    val catalog = spark.sessionState.catalog
    withTable("lakesoul_test") {
      sql("CREATE TABLE lakesoul_test(a LONG, b String) USING lakesoul")
      val table = catalog.getTableMetadata(TableIdentifier("lakesoul_test"))
      assert(table.tableType == CatalogTableType.MANAGED)
      assert(table.provider.contains("lakesoul"))

      // Query the data and the metadata directly via the LakeSoul
      val snapshotManagement = getSnapshotManagement(table)

      assert(snapshotManagement.snapshot.getTableInfo.schema == new StructType()
        .add("a", "long").add("b", "string"))
      assert(snapshotManagement.snapshot.getTableInfo.partition_schema == new StructType())

      assert(snapshotManagement.snapshot.getTableInfo.schema == getSchema("lakesoul_test"))
      assert(getPartitioningColumns("lakesoul_test").isEmpty)
      assert(getSchema("lakesoul_test") == new StructType()
        .add("a", "long").add("b", "string"))

      // External catalog does not contain the schema and partition column names.
      val externalTable = catalog.externalCatalog.getTable("default", "lakesoul_test")
      assert(externalTable.schema == new StructType())
      assert(externalTable.partitionColumnNames.isEmpty)

      sql("INSERT INTO lakesoul_test SELECT 1, 'a'")
      checkDatasetUnorderly(
        sql("SELECT * FROM lakesoul_test").as[(Long, String)],
        1L -> "a")

      val location = spark.sessionState.catalog.getTableMetadata(TableIdentifier("lakesoul_test")).location

      sql("DROP TABLE lakesoul_test")
      intercept[NoSuchTableException](catalog.getTableMetadata(TableIdentifier("lakesoul_test")))
      // Verify that the underlying location is deleted for a managed table
      assert(!new File(table.location).exists())

      LakeSoulTable.forPath(location.toString).dropTable()
    }
  }

  test("create table using - with partitioned by") {
    val catalog = spark.sessionState.catalog
    withTable("lakesoul_test") {
      sql("CREATE TABLE lakesoul_test(a LONG, b String) USING lakesoul PARTITIONED BY (a)")
      val table = catalog.getTableMetadata(TableIdentifier("lakesoul_test"))
      assert(table.tableType == CatalogTableType.MANAGED)
      assert(table.provider.contains("lakesoul"))


      // Query the data and the metadata directly via the LakeSoul
      val snapshotManagement = getSnapshotManagement(table)

      assert(snapshotManagement.snapshot.getTableInfo.schema == new StructType()
        .add("a", "long", false).add("b", "string"))
      assert(snapshotManagement.snapshot.getTableInfo.partition_schema ==
        new StructType().add("a", "long", false))

      assert(StructType(snapshotManagement.snapshot.getTableInfo.data_schema
        ++ snapshotManagement.snapshot.getTableInfo.range_partition_schema) == getSchema("lakesoul_test"))
      assert(getPartitioningColumns("lakesoul_test") == Seq("a"))
      assert(getSchema("lakesoul_test") == new StructType()
        .add("b", "string").add("a", "long", false))

      // External catalog does not contain the schema and partition column names.
      val externalTable = catalog.externalCatalog.getTable("default", "lakesoul_test")
      assert(externalTable.schema == new StructType())
      assert(externalTable.partitionColumnNames.isEmpty)

      sql("INSERT INTO lakesoul_test SELECT 'a', 1")

      val path = new File(new File(table.storage.locationUri.get), "a=1")
      assert(path.listFiles().nonEmpty)

      checkDatasetUnorderly(
        sql("SELECT a,b FROM lakesoul_test").as[(Long, String)],
        1L -> "a")
    }
  }

  test("CTAS a managed table with the existing empty directory") {
    val tableLoc = new File(spark.sessionState.catalog.defaultTablePath(TableIdentifier("tab1")))
    try {
      tableLoc.mkdir()
      withTable("tab1") {
        sql("CREATE TABLE tab1 USING lakesoul AS SELECT 2, 'b'")
        checkAnswer(spark.table("tab1"), Row(2, "b"))
      }
    } finally {
      waitForTasksToFinish()
      Utils.deleteRecursively(tableLoc)
    }
  }

  test("create a managed table with the existing empty directory") {
    val tableLoc = new File(spark.sessionState.catalog.defaultTablePath(TableIdentifier("tab1")))
    try {
      tableLoc.mkdir()
      withTable("tab1") {
        sql("CREATE TABLE tab1 (col1 int, col2 string) USING lakesoul")
        sql("INSERT INTO tab1 VALUES (2, 'B')")
        checkAnswer(spark.table("tab1"), Row(2, "B"))
      }
    } finally {
      waitForTasksToFinish()
      Utils.deleteRecursively(tableLoc)
    }
  }

  test("create a managed table with the existing non-empty directory") {
    withTable("tab1") {
      val tableLoc = new File(spark.sessionState.catalog.defaultTablePath(TableIdentifier("tab1")))
      try {
        // create an empty hidden file
        tableLoc.mkdir()
        val hiddenGarbageFile = new File(tableLoc.getCanonicalPath, ".garbage")
        hiddenGarbageFile.createNewFile()
        var ex = intercept[Exception] {
          sql("CREATE TABLE tab1 USING lakesoul AS SELECT 2, 'b'")
        }.getMessage
        assert(ex.contains("Failed to create table"))

        ex = intercept[Exception] {
          sql("CREATE TABLE tab1 (col1 int, col2 string) USING lakesoul")
        }.getMessage
        assert(ex.contains("Failed to create table"))
      } finally {
        waitForTasksToFinish()
        Utils.deleteRecursively(tableLoc)
      }
    }
  }

  test("create table on an existing table location") {
    val catalog = spark.sessionState.catalog
    withTempDir { tempDir =>
      withTable("lakesoul_test") {
        val snapshotManagement = getSnapshotManagement(new Path(tempDir.getCanonicalPath))

        //todo: 不允许更改分区键
        val txn = snapshotManagement.startTransaction()
        txn.commit(
          Seq.empty[DataFileInfo],
          Seq.empty[DataFileInfo],
          txn.tableInfo.copy(
            table_schema = new StructType()
              .add("a", "long")
              .add("b", "string", false).json,
            range_column = "b"))
        sql("CREATE TABLE lakesoul_test(a LONG, b String) USING lakesoul " +
          s"OPTIONS (path '${tempDir.getCanonicalPath}') PARTITIONED BY(b)")
        val table = catalog.getTableMetadata(TableIdentifier("lakesoul_test"))
        assert(table.tableType == CatalogTableType.EXTERNAL)
        assert(table.provider.contains("lakesoul"))

        // Query the data and the metadata directly via the SnapshotManagement
        val snapshotManagement2 = getSnapshotManagement(table)

        assert(snapshotManagement2.snapshot.getTableInfo.schema == new StructType()
          .add("a", "long").add("b", "string", false))
        assert(snapshotManagement2.snapshot.getTableInfo.partition_schema == new StructType()
          .add("b", "string", false))

        assert(getSchema("lakesoul_test") === snapshotManagement2.snapshot.getTableInfo.schema)
        assert(getPartitioningColumns("lakesoul_test") === Seq("b"))

        // External catalog does not contain the schema and partition column names.
        val externalTable = spark.sessionState.catalog.externalCatalog
          .getTable("default", "lakesoul_test")
        assert(externalTable.schema == new StructType())
        assert(externalTable.partitionColumnNames.isEmpty)
      }
    }
  }

  test("create datasource table with a non-existing location") {
    withTempPath { dir =>
      withTable("t") {
        spark.sql(s"CREATE TABLE t(a int, b int) USING lakesoul LOCATION '${dir.toURI}'")

        val table = spark.sessionState.catalog.getTableMetadata(TableIdentifier("t"))
        assert(table.location == makeQualifiedPath(dir.getAbsolutePath))

        spark.sql("INSERT INTO TABLE t SELECT 1, 2")
        assert(dir.exists())

        checkDatasetUnorderly(
          sql("SELECT * FROM t").as[(Int, Int)],
          1 -> 2)
      }
    }

    // partition table
    withTempPath { dir =>
      withTable("t1") {
        spark.sql(
          s"CREATE TABLE t1(a int, b int) USING lakesoul PARTITIONED BY(a) LOCATION '${dir.toURI}'")

        val table = spark.sessionState.catalog.getTableMetadata(TableIdentifier("t1"))
        assert(table.location == makeQualifiedPath(dir.getAbsolutePath))

        Seq((1, 2)).toDF("a", "b")
          .write.format("lakesoul").mode("append").save(table.location.toString)
        val read = spark.read.format("lakesoul").load(table.location.toString)
        checkAnswer(read.select("a", "b"), Seq(Row(1, 2)))

        val partDir = new File(dir, "a=1")
        assert(partDir.exists())
      }
    }
  }

  Seq(true, false).foreach { shouldDelete =>
    val tcName = if (shouldDelete) "non-existing" else "existing"
    test(s"CTAS for external data source table with $tcName location") {
      val catalog = spark.sessionState.catalog
      withTable("t", "t1") {
        withTempDir { dir =>
          if (shouldDelete) dir.delete()
          spark.sql(
            s"""
               |CREATE TABLE t
               |USING lakesoul
               |LOCATION '${dir.toURI}'
               |AS SELECT 3 as a, 4 as b, 1 as c, 2 as d
             """.stripMargin)
          val table = spark.sessionState.catalog.getTableMetadata(TableIdentifier("t"))
          assert(table.tableType == CatalogTableType.EXTERNAL)
          assert(table.provider.contains("lakesoul"))
          assert(table.location == makeQualifiedPath(dir.getAbsolutePath))

          // Query the data and the metadata directly via the SnapshotManagement
          val snapshotManagement = getSnapshotManagement(table)

          assert(snapshotManagement.snapshot.getTableInfo.schema == new StructType()
            .add("a", "integer").add("b", "integer")
            .add("c", "integer").add("d", "integer"))
          assert(snapshotManagement.snapshot.getTableInfo.partition_schema == new StructType())

          assert(getSchema("t") == snapshotManagement.snapshot.getTableInfo.schema)
          assert(getPartitioningColumns("t").isEmpty)

          // External catalog does not contain the schema and partition column names.
          val externalTable = catalog.externalCatalog.getTable("default", "t")
          assert(externalTable.schema == new StructType())
          assert(externalTable.partitionColumnNames.isEmpty)

          // Query the table
          checkAnswer(spark.table("t"), Row(3, 4, 1, 2))

          // Directly query the reservoir
          checkAnswer(spark.read.format("lakesoul")
            .load(new Path(table.storage.locationUri.get).toString), Seq(Row(3, 4, 1, 2)))
        }
        // partition table
        withTempDir { dir =>
          if (shouldDelete) dir.delete()
          spark.sql(
            s"""
               |CREATE TABLE t1
               |USING lakesoul
               |PARTITIONED BY(a, b)
               |LOCATION '${dir.toURI}'
               |AS SELECT 3 as a, 4 as b, 1 as c, 2 as d
             """.stripMargin)
          val table = spark.sessionState.catalog.getTableMetadata(TableIdentifier("t1"))
          assert(table.tableType == CatalogTableType.EXTERNAL)
          assert(table.provider.contains("lakesoul"))
          assert(table.location == makeQualifiedPath(dir.getAbsolutePath))

          // Query the data and the metadata directly via the SnapshotManagement
          val snapshotManagement = getSnapshotManagement(table)

          assert(snapshotManagement.snapshot.getTableInfo.schema == new StructType()
            .add("a", "integer", false).add("b", "integer", false)
            .add("c", "integer").add("d", "integer"))
          assert(snapshotManagement.snapshot.getTableInfo.partition_schema == new StructType()
            .add("a", "integer", false).add("b", "integer", false))

          assert(getSchema("t1") == StructType(snapshotManagement.snapshot.getTableInfo.data_schema
            ++ snapshotManagement.snapshot.getTableInfo.range_partition_schema))
          assert(getPartitioningColumns("t1") == Seq("a", "b"))

          // External catalog does not contain the schema and partition column names.
          val externalTable = catalog.externalCatalog.getTable("default", "t1")
          assert(externalTable.schema == new StructType())
          assert(externalTable.partitionColumnNames.isEmpty)

          // Query the table
          checkAnswer(spark.table("t1").select("a", "b", "c", "d"), Row(3, 4, 1, 2))

          // Directly query the reservoir
          checkAnswer(spark.read.format("lakesoul")
            .load(new Path(table.storage.locationUri.get).toString).select("a", "b", "c", "d"), Seq(Row(3, 4, 1, 2)))
        }
      }
    }
  }


  test("CTAS external table with existing data should fail") {
    withTable("t") {
      withTempDir { dir =>
        dir.delete()
        Seq((3, 4)).toDF("a", "b")
          .write.format("lakesoul")
          .save(dir.toString)
        val ex = intercept[AnalysisException](spark.sql(
          s"""
             |CREATE TABLE t
             |USING lakesoul
             |LOCATION '${dir.toURI}'
             |AS SELECT 1 as a, 2 as b
             """.stripMargin))
        assert(ex.getMessage.contains("Failed to create table"))
      }
    }

    withTable("t") {
      withTempDir { dir =>
        dir.delete()
        Seq((3, 4)).toDF("a", "b")
          .write.format("parquet")
          .save(dir.toString)
        val ex = intercept[Exception](spark.sql(
          s"""
             |CREATE TABLE t
             |USING lakesoul
             |LOCATION '${dir.toURI}'
             |AS SELECT 1 as a, 2 as b
             """.stripMargin))
        assert(ex.getMessage.contains("Failed to create table"))
      }
    }
  }

  test("the qualified path of a lakesoul table is stored in the catalog") {
    withTempDir { dir =>
      withTable("t", "t1") {
        assert(!dir.getAbsolutePath.startsWith("file:/"))
        // The parser does not recognize the backslashes on Windows as they are.
        // These currently should be escaped.
        val escapedDir = dir.getAbsolutePath.replace("\\", "\\\\")
        spark.sql(
          s"""
             |CREATE TABLE t(a string)
             |USING lakesoul
             |LOCATION '$escapedDir'
           """.stripMargin)
        val table = spark.sessionState.catalog.getTableMetadata(TableIdentifier("t"))
        assert(table.location.toString.startsWith("file:/"))
      }
    }

    withTempDir { dir =>
      withTable("t", "t1") {
        assert(!dir.getAbsolutePath.startsWith("file:/"))
        // The parser does not recognize the backslashes on Windows as they are.
        // These currently should be escaped.
        val escapedDir = dir.getAbsolutePath.replace("\\", "\\\\")
        spark.sql(
          s"""
             |CREATE TABLE t1(a string, b string)
             |USING lakesoul
             |PARTITIONED BY(b)
             |LOCATION '$escapedDir'
           """.stripMargin)
        val table = spark.sessionState.catalog.getTableMetadata(TableIdentifier("t1"))
        assert(table.location.toString.startsWith("file:/"))
      }
    }
  }

  test("CREATE TABLE with existing data path") {
    withTable("src") {
      withTempPath { path =>
        withTable("src", "t1", "t2", "t3", "t4", "t5", "t6") {
          sql("CREATE TABLE src(i int, p string) USING lakesoul PARTITIONED BY (p) " +
            s"LOCATION '${path.getAbsolutePath}'")
          sql("INSERT INTO src SELECT 1, 'a'")

          checkAnswer(spark.sql("select i,p from src"), Row(1, "a"))
          checkAnswer(spark.sql("select i,p from lakesoul.src"), Row(1, "a"))

          // CREATE TABLE without specifying anything works
          val e0 = intercept[AssertionError] {
            sql(s"CREATE TABLE t1 USING lakesoul LOCATION '${path.getAbsolutePath}'")
          }
          assert(e0.getMessage.contains("already has a short name `src`, you can't change it to `t1`"))

          val e1 = intercept[AnalysisException] {
            sql(s"CREATE TABLE src USING lakesoul LOCATION '${path.getAbsolutePath}'")
          }
          assert(e1.getMessage.contains("Table default.src already exists"))

          Seq((2, "b")).toDF("i", "p")
            .write
            .mode("append")
            .format("lakesoul")
            .option(LakeSoulOptions.SHORT_TABLE_NAME, "src")
            .save(path.getAbsolutePath)
          checkAnswer(sql("select i,p from lakesoul.src"), Seq((1, "a"), (2, "b")).toDF("i", "p"))

          val e2 = intercept[AssertionError] {
            Seq((2, "b")).toDF("i", "p")
              .write
              .mode("append")
              .format("lakesoul")
              .option(LakeSoulOptions.SHORT_TABLE_NAME, "t1")
              .save(path.getAbsolutePath)
          }
          assert(e2.getMessage.contains("already has a short name `src`, you can't change it to `t1`"))
        }
      }
    }
  }

  test("CREATE TABLE on existing data should not commit metadata") {
    withTable("table") {
      withTempDir { tempDir =>
        val path = tempDir.getCanonicalPath
        val df = Seq(1, 2, 3, 4, 5).toDF()
        df.write.format("lakesoul").save(path)
        val snapshotManagement = getSnapshotManagement(new Path(path))

        sql(s"CREATE TABLE table USING lakesoul LOCATION '$path'")
      }
    }
  }

  test("create table with short name") {
    withTable("tt") {
      withTempDir(dir => {
        val path = dir.getCanonicalPath
        Seq((1, "a"), (2, "b")).toDF("i", "p")
          .write
          .mode("overwrite")
          .format("lakesoul")
          .option(LakeSoulOptions.SHORT_TABLE_NAME, "tt")
          .save(path)

        val shortName = SnapshotManagement(SparkUtil.makeQualifiedTablePath(new Path(path)).toString).snapshot.getTableInfo.short_table_name
        assert(shortName.isDefined && shortName.get.equals("tt"))

        checkAnswer(sql("select i,p from lakesoul.tt"), Seq((1, "a"), (2, "b")).toDF("i", "p"))
        checkAnswer(LakeSoulTable.forName("tt").toDF.select("i", "p"),
          Seq((1, "a"), (2, "b")).toDF("i", "p"))


      })
    }
  }

  test("create table without short name and then set by sql") {
    withTable("tt") {
      withTempDir(dir => {
        val path = dir.getCanonicalPath

        Seq((1, "a"), (2, "b")).toDF("i", "p")
          .write
          .mode("overwrite")
          .format("lakesoul")
          .save(path)

        val sm = SnapshotManagement(SparkUtil.makeQualifiedTablePath(new Path(path)).toString)
        var shortName = sm.snapshot.getTableInfo.short_table_name
       assert(shortName.isEmpty)
        sql(s"create table tt using lakesoul location '$path'")

        shortName = sm.updateSnapshot().getTableInfo.short_table_name
        assert(shortName.isDefined && shortName.get.equals("tt"))
<<<<<<< HEAD
        sql(s"insert into tt values(1,'a'),(2,'b')")
=======
>>>>>>> ebcf6e7b
        checkAnswer(sql("select i,p from lakesoul.tt"), Seq((1, "a"), (2, "b")).toDF("i", "p"))
        checkAnswer(LakeSoulTable.forName("tt").toDF.select("i", "p"),
          Seq((1, "a"), (2, "b")).toDF("i", "p"))
        checkAnswer(spark.table("tt").select("i", "p"),
          Seq((1, "a"), (2, "b")).toDF("i", "p"))

        sql("insert into tt (i,p) values(3,'c')")
        checkAnswer(spark.table("tt").select("i", "p"),
          Seq((1, "a"), (2, "b"), (3, "c")).toDF("i", "p"))
        checkAnswer(sql("select i,p from lakesoul.tt"), Seq((1, "a"), (2, "b"), (3, "c")).toDF("i", "p"))
        checkAnswer(LakeSoulTable.forName("tt").toDF.select("i", "p"),
          Seq((1, "a"), (2, "b"), (3, "c")).toDF("i", "p"))


        sql("insert into lakesoul.tt (i,p) values(4,'d')")
        checkAnswer(spark.table("tt").select("i", "p"),
          Seq((1, "a"), (2, "b"), (3, "c"), (4, "d")).toDF("i", "p"))
        checkAnswer(sql("select i,p from lakesoul.tt"), Seq((1, "a"), (2, "b"), (3, "c"), (4, "d")).toDF("i", "p"))
        checkAnswer(LakeSoulTable.forName("tt").toDF.select("i", "p"),
          Seq((1, "a"), (2, "b"), (3, "c"), (4, "d")).toDF("i", "p"))

      })
    }
  }

  test("drop spark catalog table will not drop lakesoul table") {
    withTable("tt") {
      withTempDir(dir => {
        val path = dir.getCanonicalPath
        Seq((1, "a"), (2, "b")).toDF("i", "p").createOrReplaceTempView("tmp")
        sql(s"create table tt using lakesoul location '$path' as select i,p from tmp")

        sql("drop table tt")
        checkAnswer(sql("select i,p from lakesoul.tt"), Seq((1, "a"), (2, "b")).toDF("i", "p"))
        checkAnswer(LakeSoulTable.forName("tt").toDF.select("i", "p"),
          Seq((1, "a"), (2, "b")).toDF("i", "p"))
        val e = intercept[Exception] {
          checkAnswer(spark.table("tt").select("i", "p"),
            Seq((1, "a"), (2, "b")).toDF("i", "p"))
        }
        assert(e.getMessage().contains("Table or view not found: tt"))
      })
    }
  }

  test("drop lakesoul table will drop spark table") {
    withTable("tt") {
      withTempDir(dir => {
        val path = dir.getCanonicalPath
        Seq((1, "a"), (2, "b")).toDF("i", "p").createOrReplaceTempView("tmp")
        sql(s"create table tt using lakesoul location '$path' as select i,p from tmp")
        checkAnswer(sql("select i,p from lakesoul.tt"), Seq((1, "a"), (2, "b")).toDF("i", "p"))

        sql("drop table lakesoul.tt")
        val e1 = intercept[AnalysisException] {
          checkAnswer(LakeSoulTable.forName("tt").toDF.select("i", "p"),
            Seq((1, "a"), (2, "b")).toDF("i", "p"))
        }
        assert(e1.getMessage().contains("is not an LakeSoul table"))

        val e2 = intercept[Exception] {
          checkAnswer(spark.table("tt").select("i", "p"),
            Seq((1, "a"), (2, "b")).toDF("i", "p"))
        }
      })
    }
  }


  test("create table without short name and then set by option") {
    withTable("tt") {
      withTempDir(dir => {
        val path = dir.getCanonicalPath
        Seq((1, "a"), (2, "b")).toDF("i", "p")
          .write
          .mode("overwrite")
          .format("lakesoul")
          .save(path)

        val sm = SnapshotManagement(SparkUtil.makeQualifiedTablePath(new Path(path)).toString)

        var shortName = sm.snapshot.getTableInfo.short_table_name
        assert(shortName.isEmpty)

        Seq((3, "c")).toDF("i", "p")
          .write
          .mode("append")
          .format("lakesoul")
          .option(LakeSoulOptions.SHORT_TABLE_NAME, "tt")
          .save(path)
        shortName = sm.updateSnapshot().getTableInfo.short_table_name
        assert(shortName.isDefined && shortName.get.equals("tt"))

        checkAnswer(sql("select i,p from lakesoul.tt"), Seq((1, "a"), (2, "b"), (3, "c")).toDF("i", "p"))

      })
    }
  }


  test("create table with TableCreator - without partition and shortName") {
    withTempDir(dir => {
      val path = dir.getCanonicalPath
      val data = Seq((1, "a", 12), (2, "b", 23)).toDF("i", "p", "v")

      LakeSoulTable.createTable(data, path).create()

      val tableInfo = SnapshotManagement(path).getTableInfoOnly
      assert(tableInfo.range_partition_columns.isEmpty)
      assert(tableInfo.hash_partition_columns.isEmpty)
      assert(tableInfo.bucket_num == -1)
      assert(tableInfo.short_table_name.isEmpty)

    })
  }


  test("create table with TableCreator - with partition and shortName") {
    withTable("tt") {
      withTempDir(dir => {
        val path = dir.getCanonicalPath
        val data = Seq((1, "a", 12), (2, "b", 23)).toDF("i", "p", "v")
        LakeSoulTable.createTable(data, path)
          .shortTableName("tt")
          .rangePartitions("i")
          .hashPartitions("p")
          .hashBucketNum(1)
          .create()

        val tableInfo = SnapshotManagement(SparkUtil.makeQualifiedTablePath(new Path(path)).toString).getTableInfoOnly
        assert(tableInfo.short_table_name.get.equals("tt"))
        assert(tableInfo.range_partition_columns.equals(Seq("i")))
        assert(tableInfo.hash_partition_columns.equals(Seq("p")))
        assert(tableInfo.bucket_num == 1)

      })
    }
  }

  test("create table sql with tbl properties") {
    withTempPath { dir =>
      val tableName = "test_table"
      withTable(s"$tableName") {
        spark.sql(s"CREATE TABLE $tableName(a int, change_kind string) USING lakesoul LOCATION '${dir.toURI}'" +
          s" TBLPROPERTIES('lakesoul_cdc_change_column'='change_kind')")

        val table = spark.sessionState.catalog.getTableMetadata(TableIdentifier(s"$tableName"))
        table.properties should contain("lakesoul_cdc_change_column" -> "change_kind")
      }
    }
  }

  test("create table sql with range and hash partition") {
    withTempPath { dir =>
      val tableName = "test_table"
      withTable(s"$tableName") {
        spark.sql(s"CREATE TABLE $tableName(id string, date string, data string) USING lakesoul" +
          s" PARTITIONED BY (date)" +
          s" LOCATION '${dir.toURI}'" +
          s" TBLPROPERTIES('lakesoul_cdc_change_column'='change_kind'," +
          s" 'hashPartitions'='id'," +
          s" 'hashBucketNum'='2')")

        val path = dir.getCanonicalPath
        val table = spark.sessionState.catalog.getTableMetadata(TableIdentifier(s"$tableName"))
        table.properties should contain("lakesoul_cdc_change_column" -> "change_kind")
        val tableInfo = SnapshotManagement(SparkUtil.makeQualifiedTablePath(new Path(path)).toString).getTableInfoOnly
        assert(tableInfo.short_table_name.get.equals(tableName))
        assert(tableInfo.range_partition_columns.equals(Seq("date")))
        assert(tableInfo.hash_partition_columns.equals(Seq("id")))
        assert(tableInfo.bucket_num == 2)
      }
    }
  }

  test("create table with TableCreator - with tbl properties") {
    withTable("tt") {
      withTempDir(dir => {
        val path = dir.getCanonicalPath
        val data = Seq((1, "a"), (2, "insert")).toDF("id", "change_kind")
        LakeSoulTable.createTable(data, path)
          .shortTableName("tt")
          .hashPartitions("id")
          .hashBucketNum(1)
          .tableProperty("lakesoul_cdc_change_column" -> "change_kind")
          .create()

        val tableInfo = SnapshotManagement(SparkUtil.makeQualifiedTablePath(new Path(path)).toString).getTableInfoOnly
        tableInfo.configuration should contain ("lakesoul_cdc_change_column" -> "change_kind")
      })
    }
  }

  test("create table with DataFrameWriter - with tbl properties") {
    withTable("tt") {
      withTempDir(dir => {
        val path = dir.getCanonicalPath
        val data = Seq((1, "a"), (2, "insert")).toDF("id", "change_kind")
          .write
          .mode("overwrite")
          .format("lakesoul")
          .option("lakesoul_cdc_change_column", "change_kind")
          .save(path)
        val tableInfo = SnapshotManagement(SparkUtil.makeQualifiedTablePath(new Path(path)).toString).getTableInfoOnly
        tableInfo.configuration should contain ("lakesoul_cdc_change_column" -> "change_kind")
      })
    }
  }
}

class TableCreationSuite
  extends TableCreationTests
    with LakeSoulSQLCommandTest {

  private def loadTable(tableName: String): Table = {
    val ti = spark.sessionState.sqlParser.parseMultipartIdentifier(tableName)
    val namespace = if (ti.length == 1) Array("default") else ti.init.toArray
    spark.sessionState.catalogManager.currentCatalog.asInstanceOf[TableCatalog]
      .loadTable(Identifier.of(namespace, ti.last))
  }

  override protected def getPartitioningColumns(tableName: String): Seq[String] = {
    loadTable(tableName).partitioning()
      .map(_.references().head.fieldNames().mkString("."))
  }

  override def getSchema(tableName: String): StructType = {
    loadTable(tableName).schema()
  }

  test("CREATE OR REPLACE TABLE on exists table") {
    withTempDir { dir =>
      withTable("lakesoul_test") {
        spark.range(10).write.format("lakesoul").option("path", dir.getCanonicalPath)
          .saveAsTable("lakesoul_test")
        // We need the schema
        val e = intercept[AnalysisException] {
          sql(
            s"""CREATE OR REPLACE TABLE lakesoul_test
               |USING lakesoul
               |LOCATION '${dir.getAbsolutePath}'
               """.stripMargin)
        }
        assert(e.getMessage.contains("`replaceTable` is not supported for LakeSoul tables"))
      }
    }
  }
}<|MERGE_RESOLUTION|>--- conflicted
+++ resolved
@@ -1092,13 +1092,8 @@
         var shortName = sm.snapshot.getTableInfo.short_table_name
        assert(shortName.isEmpty)
         sql(s"create table tt using lakesoul location '$path'")
-
         shortName = sm.updateSnapshot().getTableInfo.short_table_name
         assert(shortName.isDefined && shortName.get.equals("tt"))
-<<<<<<< HEAD
-        sql(s"insert into tt values(1,'a'),(2,'b')")
-=======
->>>>>>> ebcf6e7b
         checkAnswer(sql("select i,p from lakesoul.tt"), Seq((1, "a"), (2, "b")).toDF("i", "p"))
         checkAnswer(LakeSoulTable.forName("tt").toDF.select("i", "p"),
           Seq((1, "a"), (2, "b")).toDF("i", "p"))
