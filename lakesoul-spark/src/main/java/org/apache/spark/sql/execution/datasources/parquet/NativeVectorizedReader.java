--- conflicted
+++ resolved
@@ -155,27 +155,13 @@
     super.initialize(inputSplits[0], taskAttemptContext);
     FileSplit split = (FileSplit) inputSplits[0];
     this.file = split.getPath();
-<<<<<<< HEAD
-    this.filePath = file.toString();
     this.nativeIOOptions = NativeIOUtils.getNativeIOOptions(taskAttemptContext, this.file);
-    initializeInternal();
-  }
-=======
     this.filePathList = new ArrayList<>();
+
     for (int i = 0; i < inputSplits.length; i++) {
       FileSplit fileSplit = (FileSplit) inputSplits[i];
       this.filePathList.add(fileSplit.getPath().toString());
     }
-    FileSystem fileSystem = file.getFileSystem(taskAttemptContext.getConfiguration());
-    if (fileSystem instanceof S3AFileSystem) {
-      s3aFileSystem = (S3AFileSystem) fileSystem;
-      awsS3Bucket = s3aFileSystem.getBucket();
-      s3aEndpoint = taskAttemptContext.getConfiguration().get("fs.s3a.endpoint");
-      s3aRegion = taskAttemptContext.getConfiguration().get("fs.s3a.endpoint.region");
-      s3aAccessKey = taskAttemptContext.getConfiguration().get("fs.s3a.access.key");
-      s3aSecretKey = taskAttemptContext.getConfiguration().get("fs.s3a.secret.key");
-    }
->>>>>>> c59e0015
 
     if (primaryKeys != null) {
       this.primaryKeys = Arrays.asList(primaryKeys);
@@ -359,18 +345,9 @@
   private List<String> filePathList;
   private List<String> primaryKeys = null;
 
-<<<<<<< HEAD
   private NativeIOOptions nativeIOOptions;
-=======
+
   private Map<String, String> mergeOps = null;
-  private S3AFileSystem s3aFileSystem = null;
-  private String s3aEndpoint = null;
-  private String s3aRegion = null;
-  private String s3aAccessKey = null;
-  private String s3aSecretKey = null;
-
-  private String awsS3Bucket = null;
->>>>>>> c59e0015
 
   private final FilterPredicate filter;
 }
