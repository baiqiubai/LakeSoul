/*
 *
 *  * Copyright [2022] [DMetaSoul Team]
 *  *
 *  * Licensed under the Apache License, Version 2.0 (the "License");
 *  * you may not use this file except in compliance with the License.
 *  * You may obtain a copy of the License at
 *  *
 *  *     http://www.apache.org/licenses/LICENSE-2.0
 *  *
 *  * Unless required by applicable law or agreed to in writing, software
 *  * distributed under the License is distributed on an "AS IS" BASIS,
 *  * WITHOUT WARRANTIES OR CONDITIONS OF ANY KIND, either express or implied.
 *  * See the License for the specific language governing permissions and
 *  * limitations under the License.
 *
 */

package org.apache.spark.sql.lakesoul.utils

import com.dmetasoul.lakesoul.meta.{DataOperation, MetaUtils}
import org.apache.hadoop.fs.Path
import org.apache.hadoop.fs.FileSystem
import org.apache.spark.sql.catalyst.TableIdentifier
import org.apache.spark.sql.catalyst.expressions.Expression
import org.apache.spark.sql.connector.catalog.Identifier
import org.apache.spark.sql.execution.datasources.v2.DataSourceV2Relation
import org.apache.spark.sql.functions.col
import org.apache.spark.sql.internal.StaticSQLConf
import org.apache.spark.sql.lakesoul.{BatchDataSoulFileIndexV2, PartitionFilter, SnapshotManagement}
import org.apache.spark.sql.lakesoul.catalog.{LakeSoulCatalog, LakeSoulTableV2}
import org.apache.spark.sql.lakesoul.sources.LakeSoulBaseRelation
import org.apache.spark.sql.sources.BaseRelation
import org.apache.spark.sql.lakesoul.Snapshot
import org.apache.spark.sql.util.CaseInsensitiveStringMap
import org.apache.spark.sql.{DataFrame, Dataset, SparkSession}

import scala.collection.JavaConverters._


object SparkUtil {

  def allPartitionFilterInfoDF(snapshot : Snapshot):  DataFrame = {
   val allPartition = snapshot.getPartitionInfoArray.map(part =>
        PartitionFilterInfo(
          part.range_value,
          MetaUtils.getPartitionMapFromKey(part.range_value),
          part.version))

    val spark = SparkSession.active
    import spark.implicits._
<<<<<<< HEAD
    spark.sparkContext.parallelize(allPatition).toDF.persist()
=======
    spark.sparkContext.parallelize(allPartition).toDF.persist()
>>>>>>> 49dcb25c
  }

  def allDataInfo(snapshot: Snapshot): Array[DataFileInfo] = {
    val spark = SparkSession.active
    import spark.implicits._
    spark.sparkContext.parallelize(DataOperation.getTableDataInfo(snapshot.getPartitionInfoArray)).toDS().persist().as[DataFileInfo].collect()
  }

  def isPartitionVersionRead(snapshotManagement: SnapshotManagement): Boolean ={
    val (partitionDesc,startPartitionVersion,endPartitionVersion,incremental)=snapshotManagement.snapshot.getPartitionDescAndVersion
    if(endPartitionVersion != -1 && !partitionDesc.equals("")){
      true
    }else{
      false
    }
  }

  def makeQualifiedTablePath(tablePath: Path): Path = {
    val spark = SparkSession.active
    tablePath.getFileSystem(spark.sessionState.newHadoopConf()).makeQualified(tablePath)
  }

  def makeQualifiedPath(tablePath: String): Path = {
    makeQualifiedTablePath(new Path(tablePath))
  }

  def getDefaultTablePath(table: Identifier): Path = {
    val namespace = table.namespace() match {
      case Array(ns) => ns
      case _ => LakeSoulCatalog.showCurrentNamespace()(0)
    }
    val spark = SparkSession.active
    val warehousePath = spark.sessionState.conf.getConf(StaticSQLConf.WAREHOUSE_PATH)
    makeQualifiedTablePath(new Path(new Path(warehousePath, namespace), table.name()))
  }

  def getDefaultTablePath(table: TableIdentifier): Path = {
    val namespace = table.database.getOrElse(LakeSoulCatalog.showCurrentNamespace()(0))
    val spark = SparkSession.active
    val warehousePath = spark.sessionState.conf.getConf(StaticSQLConf.WAREHOUSE_PATH)
    makeQualifiedTablePath(new Path(new Path(warehousePath, namespace), table.table))
  }

  def tablePathExisted(fs: FileSystem, tableAbsolutePath: Path): Boolean = {
    if (fs.exists(tableAbsolutePath) && fs.listStatus(tableAbsolutePath).nonEmpty) {
      true
    } else {
      false
    }
  }

  // ------------------snapshotmanagement--------------
  def createRelation(partitionFilters: Seq[Expression] = Nil,snapmnt:SnapshotManagement,sparksess:SparkSession): BaseRelation = {
    val files: Array[DataFileInfo] = PartitionFilter.filesForScan(snapmnt.snapshot, partitionFilters)
    LakeSoulBaseRelation(files, snapmnt)(sparksess)
  }


  def createDataFrame(files: Seq[DataFileInfo],
                      requiredColumns: Seq[String],
                      snapmnt:SnapshotManagement,
                      predicts: Option[Expression] = None): DataFrame = {
    val skipFiles = if (predicts.isDefined) {
      val predictFiles = PartitionFilter.filesForScan(snapmnt.snapshot, Seq(predicts.get))
      files.intersect(predictFiles)
    } else {
      files
    }
    val spark = SparkSession.active
    val table_name = snapmnt.table_path
    val fileIndex = BatchDataSoulFileIndexV2(spark, snapmnt, skipFiles)
    val table = LakeSoulTableV2(
      spark,
      new Path(table_name),
      None,
      None,
      Option(fileIndex)
    )
    val option = new CaseInsensitiveStringMap(Map("basePath" -> table_name).asJava)
    Dataset.ofRows(
      spark,
      DataSourceV2Relation(
        table,
        table.schema().toAttributes,
        None,
        None,
        option
      )
    ).select(requiredColumns.map(col): _*)
  }
}<|MERGE_RESOLUTION|>--- conflicted
+++ resolved
@@ -49,11 +49,7 @@
 
     val spark = SparkSession.active
     import spark.implicits._
-<<<<<<< HEAD
-    spark.sparkContext.parallelize(allPatition).toDF.persist()
-=======
     spark.sparkContext.parallelize(allPartition).toDF.persist()
->>>>>>> 49dcb25c
   }
 
   def allDataInfo(snapshot: Snapshot): Array[DataFileInfo] = {
