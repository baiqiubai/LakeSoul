/*
 * Copyright [2022] [DMetaSoul Team]
 *
 * Licensed under the Apache License, Version 2.0 (the "License");
 * you may not use this file except in compliance with the License.
 * You may obtain a copy of the License at
 *
 *     http://www.apache.org/licenses/LICENSE-2.0
 *
 * Unless required by applicable law or agreed to in writing, software
 * distributed under the License is distributed on an "AS IS" BASIS,
 * WITHOUT WARRANTIES OR CONDITIONS OF ANY KIND, either express or implied.
 * See the License for the specific language governing permissions and
 * limitations under the License.
 */

package org.apache.spark.sql.lakesoul.catalog

import com.dmetasoul.lakesoul.meta.MetaVersion
import com.dmetasoul.lakesoul.tables.LakeSoulTable
import org.apache.hadoop.fs.Path
import org.apache.spark.sql.catalyst.TableIdentifier
import org.apache.spark.sql.catalyst.analysis.{NoSuchNamespaceException, NoSuchTableException, UnresolvedAttribute}
import org.apache.spark.sql.catalyst.catalog._
import org.apache.spark.sql.catalyst.plans.logical.LogicalPlan
import org.apache.spark.sql.connector.catalog.TableCapability._
import org.apache.spark.sql.connector.catalog.TableChange._
import org.apache.spark.sql.connector.catalog._
import org.apache.spark.sql.connector.expressions.{BucketTransform, FieldReference, IdentityTransform, Transform}
import org.apache.spark.sql.connector.write.{LogicalWriteInfo, V1Write, WriteBuilder}
import org.apache.spark.sql.execution.datasources.parquet.ParquetSchemaConverter
import org.apache.spark.sql.execution.datasources.{DataSource, PartitioningUtils}
import org.apache.spark.sql.internal.SQLConf
import org.apache.spark.sql.lakesoul.LakeSoulConfig
import org.apache.spark.sql.lakesoul.commands._
import org.apache.spark.sql.lakesoul.exception.LakeSoulErrors
import org.apache.spark.sql.lakesoul.sources.LakeSoulSourceUtils
import org.apache.spark.sql.lakesoul.utils.SparkUtil
import org.apache.spark.sql.sources.InsertableRelation
import org.apache.spark.sql.types.{StructField, StructType}
import org.apache.spark.sql.util.CaseInsensitiveStringMap
import org.apache.spark.sql.{AnalysisException, DataFrame, SparkSession}

import java.util
import scala.collection.JavaConverters._
import scala.collection.mutable
import scala.language.postfixOps

/**
  * A Catalog extension which can properly handle the interaction between the HiveMetaStore and
  * lakesoul tables. It delegates all operations DataSources other than lakesoul to the SparkCatalog.
  */
class LakeSoulCatalog(val spark: SparkSession) extends TableCatalog
  with StagingTableCatalog
  with SupportsPathIdentifier
  with SupportsNamespaces {

  def this() = {
    this(SparkSession.active)
  }

  var catalogName = ""

  override def name(): String = catalogName

  /**
    * Creates a lakesoul table
    *
    * @param ident       The identifier of the table
    * @param schema      The schema of the table
    * @param partitions  The partition transforms for the table
    * @param properties  The table properties. Right now it also includes write options for backwards
    *                    compatibility
    * @param sourceQuery A query if this CREATE request came from a CTAS or RTAS
    * @param operation   The specific table creation mode, whether this is a Create/Replace/Create or
    *                    Replace
    */
  private def createLakeSoulTable(ident: Identifier,
                                  schema: StructType,
                                  partitions: Array[Transform],
                                  properties: util.Map[String, String],
                                  sourceQuery: Option[LogicalPlan],
                                  operation: TableCreationModes.CreationMode): Table = {
    // These two keys are properties in data source v2 but not in v1, so we have to filter
    // them out. Otherwise property consistency checks will fail.
    if (!LakeSoulCatalog.namespaceExists(ident.namespace())) {
      throw new NoSuchNamespaceException(ident.toString)
    }
    val tableProperties = properties.asScala.filterKeys {
      case TableCatalog.PROP_LOCATION => false
      case TableCatalog.PROP_PROVIDER => false
      case TableCatalog.PROP_COMMENT => false
      case TableCatalog.PROP_OWNER => false
      case "path" => false
      case _ => true
    }
    // START: This entire block until END is a copy-paste from V2SessionCatalog
    val (partitionColumns, maybeBucketSpec) = convertTransforms(partitions)
    val isByPath = isPathIdentifier(ident)
    val (location, existingLocation) = if (isByPath) {
      (Option(ident.name()),
        if (LakeSoulSourceUtils.isLakeSoulTableExists(ident.name())) Some(ident.name()) else None)
    } else {
      (Option(properties.get("location")),
        Option(MetaVersion.isShortTableNameExists(ident.name(), ident.namespace().mkString("."))._2))
    }
    val storage = DataSource.buildStorageFormatFromOptions(tableProperties.toMap)
      .copy(locationUri = location.map(CatalogUtils.stringToURI))
    val tableType =
      if (location.isDefined) CatalogTableType.EXTERNAL else CatalogTableType.MANAGED

    val tableDesc = new CatalogTable(
      identifier = TableIdentifier(ident.name(), ident.namespace().lastOption),
      tableType = tableType,
      storage = storage,
      schema = schema,
      provider = Some("lakesoul"),
      partitionColumnNames = partitionColumns,
      bucketSpec = maybeBucketSpec,
      properties = tableProperties.toMap,
      comment = Option(properties.get("comment")))
    // END: copy-paste from the super method finished.

    val withDb = verifyTableAndSolidify(tableDesc, None)

<<<<<<< HEAD
    ParquetSchemaConverter.checkFieldNames(tableDesc.schema)
=======

    ParquetSchemaConverter.checkFieldNames(tableDesc.schema.fieldNames)
>>>>>>> 1780a4fc
    CreateTableCommand(
      withDb,
      existingLocation.map(SparkUtil.makeQualifiedPath(_).toString),
      operation.mode,
      sourceQuery,
      operation,
      tableByPath = isByPath,
      this).run(spark)

    loadTable(ident)
  }

  override def loadTable(identifier: Identifier): Table = {
    val ident = identifier.namespace() match {
      case Array() => Identifier.of(LakeSoulCatalog.showCurrentNamespace(), identifier.name())
      case _ => identifier
    }
    if (isPathIdentifier(ident)) {
      val tableInfo = MetaVersion.getTableInfo(ident.namespace().mkString("."), ident.name())
      if (tableInfo == null) {
        throw new NoSuchTableException(ident)
      }
      LakeSoulTableV2(
        spark,
        new Path(ident.name()),
        None,
        Some(Identifier.of(ident.namespace(), tableInfo.short_table_name.getOrElse(tableInfo.table_path.toString)).toString)
      )
    } else if (isNameIdentifier(ident)) {
      val tablePath = MetaVersion.getTablePathFromShortTableName(ident.name, ident.namespace().mkString("."))
      if (tablePath == null) {
        throw new NoSuchTableException(ident)
      }
      LakeSoulTableV2(
        spark,
        new Path(tablePath),
        None,
        Some(ident.toString)
      )
    } else {
      throw new NoSuchTableException(ident)
    }
  }

  def getTableLocation(ident: Identifier): Option[String] = {
    try {
      val table = loadTable(ident)
      Option(table.properties().get("location"))
    } catch {
      case _: NoSuchNamespaceException | _: NoSuchTableException => None
    }
  }

  private def getProvider(properties: util.Map[String, String]): String = {
    Option(properties.get("provider"))
      .getOrElse(spark.sessionState.conf.getConf(SQLConf.DEFAULT_DATA_SOURCE_NAME))
  }

  override def createTable(
                            ident: Identifier,
                            schema: StructType,
                            partitions: Array[Transform],
                            properties: util.Map[String, String]): Table = {
    if (LakeSoulSourceUtils.isLakeSoulDataSourceName(getProvider(properties))) {
      createLakeSoulTable(
        ident, schema, partitions, properties, sourceQuery = None, TableCreationModes.Create)
    } else {
      throw LakeSoulErrors.analysisException(
        s"Not a lakesoul table: ${getProvider(properties)}", plan = None)
    }
  }

  override def stageReplace(
                             ident: Identifier,
                             schema: StructType,
                             partitions: Array[Transform],
                             properties: util.Map[String, String]): StagedTable = {
    if (LakeSoulSourceUtils.isLakeSoulDataSourceName(getProvider(properties))) {
      throw LakeSoulErrors.operationNotSupportedException("replaceTable")
    } else {
      dropTable(ident)
      BestEffortStagedTable(
        ident,
        createTable(ident, schema, partitions, properties),
        this)
    }
  }

  override def stageCreateOrReplace(
                                     ident: Identifier,
                                     schema: StructType,
                                     partitions: Array[Transform],
                                     properties: util.Map[String, String]): StagedTable = {
    val iden = ident.namespace() match {
      case Array(_) => ident
      case Array() => Identifier.of(LakeSoulCatalog.showCurrentNamespace(), ident.name())
    }
    if (LakeSoulSourceUtils.isLakeSoulDataSourceName(getProvider(properties))) {
      new StagedLakeSoulTableV2(
        iden, schema, partitions, properties, TableCreationModes.CreateOrReplace)
    } else {
      try dropTable(iden) catch {
        case _: NoSuchTableException => // this is fine
      }
      BestEffortStagedTable(
        iden,
        createTable(iden, schema, partitions, properties),
        this)
    }
  }

  override def stageCreate(
                            ident: Identifier,
                            schema: StructType,
                            partitions: Array[Transform],
                            properties: util.Map[String, String]): StagedTable = {
    val iden = ident.namespace() match {
      case Array(_) => ident
      case Array() => Identifier.of(LakeSoulCatalog.showCurrentNamespace(), ident.name())
    }
    if (LakeSoulSourceUtils.isLakeSoulDataSourceName(getProvider(properties))) {
      new StagedLakeSoulTableV2(iden, schema, partitions, properties, TableCreationModes.Create)
    } else {
      BestEffortStagedTable(
        iden,
        createTable(iden, schema, partitions, properties),
        this)
    }
  }

  // Copy of V2SessionCatalog.convertTransforms, which is private.
  private def convertTransforms(partitions: Seq[Transform]): (Seq[String], Option[BucketSpec]) = {
    val identityCols = new mutable.ArrayBuffer[String]
    var bucketSpec = Option.empty[BucketSpec]

    partitions.map {
      case IdentityTransform(FieldReference(Seq(col))) =>
        identityCols += col

      case BucketTransform(numBuckets, FieldReference(Seq(col))) =>
        bucketSpec = Some(BucketSpec(numBuckets, col :: Nil, Nil))

      case _ =>
        throw LakeSoulErrors.operationNotSupportedException(s"Partitioning by expressions")
    }

    (identityCols, bucketSpec)
  }

  /** Performs checks on the parameters provided for table creation for a LakeSoul table. */
  private def verifyTableAndSolidify(tableDesc: CatalogTable,
                                     query: Option[LogicalPlan]): CatalogTable = {

    if (tableDesc.bucketSpec.isDefined) {
      throw LakeSoulErrors.operationNotSupportedException("Bucketing", Some(tableDesc.identifier))
    }

    val ori_schema = query.map { plan =>
      assert(tableDesc.schema.isEmpty, "Can't specify table schema in CTAS.")
      plan.schema.asNullable
    }.getOrElse(tableDesc.schema)

    val schema = StructType(ori_schema.map {
      case StructField(name, dataType, nullable, metadata) =>
        if (tableDesc.partitionColumnNames.contains(name)) {
          StructField(name, dataType, nullable = false, metadata)
        } else {
          StructField(name, dataType, nullable, metadata)
        }
    })


    PartitioningUtils.validatePartitionColumn(
      schema,
      tableDesc.partitionColumnNames,
      caseSensitive = false) // lakesoul is case insensitive

    val validatedConfigurations = LakeSoulConfig.validateConfigurations(tableDesc.properties)

    val db = tableDesc.identifier.database.getOrElse(spark.sessionState.catalogManager.currentNamespace(0))
    val tableIdentWithDB = tableDesc.identifier.copy(database = Some(db))
    tableDesc.copy(
      identifier = tableIdentWithDB,
      schema = schema,
      properties = validatedConfigurations)
  }

  private class StagedLakeSoulTableV2(
                                       ident: Identifier,
                                       override val schema: StructType,
                                       val partitions: Array[Transform],
                                       override val properties: util.Map[String, String],
                                       operation: TableCreationModes.CreationMode) extends StagedTable with SupportsWrite {

    private var asSelectQuery: Option[DataFrame] = None
    private var writeOptions: Map[String, String] = properties.asScala.toMap

    override def commitStagedChanges(): Unit = {
      createLakeSoulTable(
        ident,
        schema,
        partitions,
        writeOptions.asJava,
        asSelectQuery.map(_.queryExecution.analyzed),
        operation)
    }

    override def name(): String = ident.name()

    override def abortStagedChanges(): Unit = {}

    override def capabilities(): util.Set[TableCapability] = Set(V1_BATCH_WRITE).asJava

    override def newWriteBuilder(info: LogicalWriteInfo): WriteBuilder = {
      // TODO: We now pass both properties and options into CreateTableCommand, because
      // it wasn't supported in the initial APIs, but with DFWriterV2, we should actually separate
      // them
      val combinedProps = info.options.asCaseSensitiveMap().asScala ++ properties.asScala
      writeOptions = combinedProps.toMap
      new LakeSoulV1WriteBuilder
    }

    /*
     * WriteBuilder for creating a lakesoul table.
     */
    private class LakeSoulV1WriteBuilder extends WriteBuilder {
      override def build(): V1Write = {
        new V1Write {
          override def toInsertableRelation: InsertableRelation =
            (data: DataFrame, overwrite: Boolean) => {
              asSelectQuery = Option(data)
            }
        }
      }
    }

  }

  override def alterTable(ident: Identifier, changes: TableChange*): Table = {
    val table = loadTable(ident) match {
      case lakeSoulTable: LakeSoulTableV2 => lakeSoulTable
      case _ => throw new NoSuchTableException(ident)
    }

    // We group the table changes by their type, since lakesoul applies each in a separate action.
    // We also must define an artificial type for SetLocation, since data source V2 considers
    // location just another property but it's special in catalog tables.
    class SetLocation {}
    val grouped = changes.groupBy {
      case s: SetProperty if s.property() == "location" => classOf[SetLocation]
      case c => c.getClass
    }

    val columnUpdates = new mutable.HashMap[Seq[String], (StructField, Option[ColumnPosition])]()

    grouped.foreach {
      case (t, newColumns) if t == classOf[AddColumn] =>
        AlterTableAddColumnsCommand(
          table,
          newColumns.map(_.asInstanceOf[AddColumn])).run(spark)

      case (t, newProperties) if t == classOf[SetProperty] =>
        AlterTableSetPropertiesCommand(
          table,
          LakeSoulConfig.validateConfigurations(
            newProperties.asInstanceOf[Seq[SetProperty]].map { prop =>
              prop.property() -> prop.value()
            }.toMap)
        ).run(spark)

      case (t, oldProperties) if t == classOf[RemoveProperty] =>
        AlterTableUnsetPropertiesCommand(
          table,
          oldProperties.asInstanceOf[Seq[RemoveProperty]].map(_.property()),
          // Data source V2 REMOVE PROPERTY is always IF EXISTS.
          ifExists = true).run(spark)

      case (t, columnChanges) if classOf[ColumnChange].isAssignableFrom(t) =>
        def getColumn(fieldNames: Seq[String]): (StructField, Option[ColumnPosition]) = {
          columnUpdates.getOrElseUpdate(fieldNames, {
            val schema = table.snapshotManagement.snapshot.getTableInfo.schema
            val colName = UnresolvedAttribute(fieldNames).name
            val fieldOpt = schema.findNestedField(fieldNames, includeCollections = true,
              spark.sessionState.conf.resolver)
              .map(_._2)
            val field = fieldOpt.getOrElse {
              throw new AnalysisException(
                s"Couldn't find column $colName in:\n${schema.treeString}")
            }
            field -> None
          })
        }

        columnChanges.foreach {
          case comment: UpdateColumnComment =>
            val field = comment.fieldNames()
            val (oldField, pos) = getColumn(field)
            columnUpdates(field) = oldField.withComment(comment.newComment()) -> pos

          case dataType: UpdateColumnType =>
            val field = dataType.fieldNames()
            val (oldField, pos) = getColumn(field)
            columnUpdates(field) = oldField.copy(dataType = dataType.newDataType()) -> pos

          case position: UpdateColumnPosition =>
            val field = position.fieldNames()
            val (oldField, _) = getColumn(field)
            columnUpdates(field) = oldField -> Option(position.position())

          case nullability: UpdateColumnNullability =>
            val field = nullability.fieldNames()
            val (oldField, pos) = getColumn(field)
            columnUpdates(field) = oldField.copy(nullable = nullability.nullable()) -> pos

          case rename: RenameColumn =>
            val field = rename.fieldNames()
            val (oldField, pos) = getColumn(field)
            columnUpdates(field) = oldField.copy(name = rename.newName()) -> pos

          case other =>
            throw new UnsupportedOperationException("Unrecognized column change " +
              s"${other.getClass}. You may be running an out of date LakeSoul version.")
        }

      case (t, _) if t == classOf[SetLocation] =>
        throw LakeSoulErrors.operationNotSupportedException("ALTER TABLE xxx SET LOCATION '/xxx'")
    }

    columnUpdates.foreach { case (fieldNames, (newField, newPositionOpt)) =>
      AlterTableChangeColumnCommand(
        table,
        fieldNames.dropRight(1),
        fieldNames.last,
        newField,
        newPositionOpt).run(spark)
    }

    loadTable(ident)
  }

  // We want our catalog to handle lakesoul, therefore for other data sources that want to be
  // created, we just have this wrapper StagedTable to only drop the table if the commit fails.
  private case class BestEffortStagedTable(
                                            ident: Identifier,
                                            table: Table,
                                            catalog: TableCatalog) extends StagedTable with SupportsWrite {
    override def abortStagedChanges(): Unit = catalog.dropTable(ident)

    override def commitStagedChanges(): Unit = {}

    // Pass through
    override def name(): String = table.name()

    override def schema(): StructType = table.schema()

    override def partitioning(): Array[Transform] = table.partitioning()

    override def capabilities(): util.Set[TableCapability] = table.capabilities()

    override def properties(): util.Map[String, String] = table.properties()

    override def newWriteBuilder(info: LogicalWriteInfo): WriteBuilder = table match {
      case supportsWrite: SupportsWrite => supportsWrite.newWriteBuilder(info)
      case _ => throw new AnalysisException(s"Table implementation does not support writes: $name")
    }
  }

  override def dropTable(ident: Identifier): Boolean = {
    if (isPathIdentifier(ident)) {
      LakeSoulTable.forPath(ident.name()).dropTable()
    } else if (isNameIdentifier(ident)) {
      LakeSoulTable.forName(ident.name(), ident.namespace().mkString(".")).dropTable()
    } else {
      false
    }
  }

  // todo: invalid on spark v3.1.2
  override def listTables(namespaces: Array[String]): Array[Identifier] = {
    LakeSoulCatalog.listTables(namespaces)
  }

  //=============
  // Namespace
  //=============

  // todo: invalid on spark v3.1.2
  override def createNamespace(namespaces: Array[String], metadata: util.Map[String, String]):Unit = {
    LakeSoulCatalog.createNamespace(namespaces)
  }

  override def listNamespaces(): Array[Array[String]] = {
    LakeSoulCatalog.listNamespaces()
  }

  override def defaultNamespace(): Array[String] = {
    LakeSoulCatalog.currentDefaultNamespace
  }


  override def namespaceExists(namespace: Array[String]): Boolean = {
    LakeSoulCatalog.namespaceExists(namespace)
  }

  override def dropNamespace(namespace: Array[String]): Boolean = {
    LakeSoulCatalog.dropNamespace(namespace)
  }


  override def renameTable(oldIdent: Identifier, newIdent: Identifier): Unit = {
    throw new UnsupportedOperationException("LakeSoul currently doesn't support rename table")
  }

  override def listNamespaces(namespace: Array[String]): Array[Array[String]] = {
    namespace match {
      case Array() =>
        listNamespaces()
      case Array(db) if LakeSoulCatalog.namespaceExists(Array(db)) =>
        Array(Array(db))
      case _ =>
        throw new NoSuchNamespaceException(namespace)
    }
  }

  override def loadNamespaceMetadata(namespace: Array[String]): util.Map[String, String] = {
    namespace match {
      case Array(db) =>
        if (!LakeSoulCatalog.namespaceExists(namespace)) throw new NoSuchNamespaceException(db)
        mutable.HashMap[String, String]().asJava

      case _ =>
        throw new NoSuchNamespaceException(namespace)
    }
  }

  override def alterNamespace(namespace: Array[String], changes: NamespaceChange*): Unit = {
    throw new UnsupportedOperationException("LakeSoul currently doesn't support rename namespace")
  }


  override def initialize(name: String, options: CaseInsensitiveStringMap): Unit = {
    catalogName = name
  }
}

/**
  * A trait for handling table access through lakesoul.`/some/path`. This is a stop-gap solution
  * until PathIdentifiers are implemented in Apache Spark.
  */
trait SupportsPathIdentifier extends TableCatalog {
  self: LakeSoulCatalog =>

  private def supportSQLOnFile: Boolean = spark.sessionState.conf.runSQLonFile

  private def hasLakeSoulNamespace(ident: Identifier): Boolean = {
    ident.namespace().length == 1 && LakeSoulCatalog.namespaceExists(ident.namespace())
  }

  protected def isPathIdentifier(ident: Identifier): Boolean = {
    // Should be a simple check of a special PathIdentifier class in the future
    try {
      supportSQLOnFile && hasLakeSoulNamespace(ident) && new Path(ident.name()).isAbsolute
    } catch {
      case _: IllegalArgumentException => false
    }
  }

  protected def isNameIdentifier(ident: Identifier): Boolean = {
    ident.namespace() match {
      case Array() =>
        MetaVersion.isShortTableNameExists(ident.name())._1
      case _ =>
        MetaVersion.isShortTableNameExists(ident.name(), ident.namespace().mkString("."))._1
    }
  }

  protected def isPathIdentifier(table: CatalogTable): Boolean = {
    isPathIdentifier(Identifier.of(table.identifier.database.toArray, table.identifier.table))
  }

  override def tableExists(ident: Identifier): Boolean = {
    if (isPathIdentifier(ident)) {
      LakeSoulSourceUtils.isLakeSoulTableExists(ident.name())
    } else if (isNameIdentifier(ident)) {
      LakeSoulSourceUtils.isLakeSoulShortTableNameExists(ident.name(), ident.namespace().mkString("."))
    } else {
      false
    }
  }
}

object LakeSoulCatalog {
  //===========
  // namespaces
  //===========

  var currentDefaultNamespace: Array[String] = Array("default")

  def listTables(): Array[Identifier] = {
    listTables(currentDefaultNamespace)
  }

  def listTables(namespaces: Array[String]): Array[Identifier] = {
    MetaVersion.listTables(namespaces).asScala.map(tablePath => {
      val tableInfo = MetaVersion.getTableInfo(tablePath)
      Identifier.of(namespaces, tableInfo.short_table_name.getOrElse(tableInfo.table_path.toString))
    }).toArray
  }

  def createNamespace(namespace: Array[String]): Unit = {
    MetaVersion.createNamespace(namespace.mkString("."))
  }


  def useNamespace(namespace: Array[String]): Unit = {
    currentDefaultNamespace = namespace
  }

  def showCurrentNamespace(): Array[String] = {
    currentDefaultNamespace = SparkSession.active.sessionState.catalogManager.currentNamespace
    currentDefaultNamespace
  }

  def isCurrentNamespace(namespace: Array[String]): Boolean = {
    currentDefaultNamespace.mkString(".") == namespace.mkString(".")
  }

  def listNamespaces(): Array[Array[String]] = {
    MetaVersion.listNamespaces().map(namespace=>namespace.split("\\."))
  }

  def namespaceExists(namespace: Array[String]): Boolean = {
    MetaVersion.isNamespaceExists(namespace.mkString("."))
  }

  def dropNamespace(namespace: Array[String]): Boolean = {
    MetaVersion.dropNamespaceByNamespace(namespace.mkString("."))
    if (isCurrentNamespace(namespace)) {
      useNamespace(Array("default"))
    }
    true
  }

//  just for test
  def cleanMeta():Unit ={
    MetaVersion.cleanMeta()
  }

  final val CATALOG_NAME:String = "lakesoul"
}<|MERGE_RESOLUTION|>--- conflicted
+++ resolved
@@ -123,12 +123,7 @@
 
     val withDb = verifyTableAndSolidify(tableDesc, None)
 
-<<<<<<< HEAD
     ParquetSchemaConverter.checkFieldNames(tableDesc.schema)
-=======
-
-    ParquetSchemaConverter.checkFieldNames(tableDesc.schema.fieldNames)
->>>>>>> 1780a4fc
     CreateTableCommand(
       withDb,
       existingLocation.map(SparkUtil.makeQualifiedPath(_).toString),
